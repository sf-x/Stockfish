--- conflicted
+++ resolved
@@ -131,7 +131,6 @@
   Score Connected[2][2][2][RANK_NB];
 
   // Doubled pawn penalty
-<<<<<<< HEAD
   const Score Doubled[VARIANT_NB] = {
     S(18, 38),
 #ifdef ANTI
@@ -162,9 +161,6 @@
     S(18, 38),
 #endif
   };
-=======
-  const Score Doubled = S(18, 38);
->>>>>>> cf4a38e0
 
   // Lever bonus by rank
   const Score Lever[RANK_NB] = {
@@ -173,8 +169,7 @@
   };
 
   // Weakness of our pawn shelter in front of the king by [distance from edge][rank].
-<<<<<<< HEAD
-  // RANK_1 = 0 is used for files where we have no pawns, or where our pawn is behind our king.
+  // RANK_1 = 0 is used for files where we have no pawns or our pawn is behind our king.
   const Value ShelterWeakness[VARIANT_NB][4][RANK_NB] = {
   {
     { V(100), V(20), V(10), V(46), V(82), V( 86), V( 98) },
@@ -208,10 +203,6 @@
 #endif
 #ifdef HORDE
   {
-=======
-  // RANK_1 = 0 is used for files where we have no pawns or our pawn is behind our king.
-  const Value ShelterWeakness[][RANK_NB] = {
->>>>>>> cf4a38e0
     { V(100), V(20), V(10), V(46), V(82), V( 86), V( 98) },
     { V(116), V( 4), V(28), V(87), V(94), V(108), V(104) },
     { V(109), V( 1), V(59), V(87), V(62), V( 91), V(116) },
