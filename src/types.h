/*
  Stockfish, a UCI chess playing engine derived from Glaurung 2.1
  Copyright (C) 2004-2008 Tord Romstad (Glaurung author)
  Copyright (C) 2008-2015 Marco Costalba, Joona Kiiski, Tord Romstad
  Copyright (C) 2015-2017 Marco Costalba, Joona Kiiski, Gary Linscott, Tord Romstad

  Stockfish is free software: you can redistribute it and/or modify
  it under the terms of the GNU General Public License as published by
  the Free Software Foundation, either version 3 of the License, or
  (at your option) any later version.

  Stockfish is distributed in the hope that it will be useful,
  but WITHOUT ANY WARRANTY; without even the implied warranty of
  MERCHANTABILITY or FITNESS FOR A PARTICULAR PURPOSE.  See the
  GNU General Public License for more details.

  You should have received a copy of the GNU General Public License
  along with this program.  If not, see <http://www.gnu.org/licenses/>.
*/

#ifndef TYPES_H_INCLUDED
#define TYPES_H_INCLUDED

/// When compiling with provided Makefile (e.g. for Linux and OSX), configuration
/// is done automatically. To get started type 'make help'.
///
/// When Makefile is not used (e.g. with Microsoft Visual Studio) some switches
/// need to be set manually:
///
/// -DNDEBUG      | Disable debugging mode. Always use this for release.
///
/// -DNO_PREFETCH | Disable use of prefetch asm-instruction. You may need this to
///               | run on some very old machines.
///
/// -DUSE_POPCNT  | Add runtime support for use of popcnt asm-instruction. Works
///               | only in 64-bit mode and requires hardware with popcnt support.
///
/// -DUSE_PEXT    | Add runtime support for use of pext asm-instruction. Works
///               | only in 64-bit mode and requires hardware with pext support.

#include <cassert>
#include <cctype>
#include <climits>
#include <cstdint>
#include <cstdlib>
#include <string>
#include <vector>

#if defined(_MSC_VER)
// Disable some silly and noisy warning from MSVC compiler
#pragma warning(disable: 4127) // Conditional expression is constant
#pragma warning(disable: 4146) // Unary minus operator applied to unsigned type
#pragma warning(disable: 4800) // Forcing value to bool 'true' or 'false'
#endif

/// Predefined macros hell:
///
/// __GNUC__           Compiler is gcc, Clang or Intel on Linux
/// __INTEL_COMPILER   Compiler is Intel
/// _MSC_VER           Compiler is MSVC or Intel on Windows
/// _WIN32             Building on Windows (any)
/// _WIN64             Building on Windows 64 bit

#if defined(_WIN64) && defined(_MSC_VER) // No Makefile used
#  include <intrin.h> // Microsoft header for _BitScanForward64()
#  define IS_64BIT
#endif

#if defined(USE_POPCNT) && (defined(__INTEL_COMPILER) || defined(_MSC_VER))
#  include <nmmintrin.h> // Intel and Microsoft header for _mm_popcnt_u64()
#endif

#if !defined(NO_PREFETCH) && (defined(__INTEL_COMPILER) || defined(_MSC_VER))
#  include <xmmintrin.h> // Intel and Microsoft header for _mm_prefetch()
#endif

#if defined(USE_PEXT)
#  include <immintrin.h> // Header for _pext_u64() intrinsic
#  define pext(b, m) _pext_u64(b, m)
#else
#  define pext(b, m) 0
#endif

#ifdef USE_POPCNT
const bool HasPopCnt = true;
#else
const bool HasPopCnt = false;
#endif

#ifdef USE_PEXT
const bool HasPext = true;
#else
const bool HasPext = false;
#endif

#ifdef IS_64BIT
const bool Is64Bit = true;
#else
const bool Is64Bit = false;
#endif

typedef uint64_t Key;
typedef uint64_t Bitboard;

#ifdef CRAZYHOUSE
const int MAX_MOVES = 512;
#else
const int MAX_MOVES = 256;
#endif
const int MAX_PLY   = 128;

enum Variant {
  //main variants
  CHESS_VARIANT,
#ifdef ANTI
  ANTI_VARIANT,
#endif
#ifdef ATOMIC
  ATOMIC_VARIANT,
#endif
#ifdef CRAZYHOUSE
  CRAZYHOUSE_VARIANT,
#endif
#ifdef HORDE
  HORDE_VARIANT,
#endif
#ifdef KOTH
  KOTH_VARIANT,
#endif
#ifdef RACE
  RACE_VARIANT,
#endif
#ifdef RELAY
  RELAY_VARIANT,
#endif
#ifdef THREECHECK
  THREECHECK_VARIANT,
#endif
  VARIANT_NB,
  LAST_VARIANT = VARIANT_NB - 1,
  //subvariants
#ifdef LOSERS
  LOSERS_VARIANT,
#endif
#ifdef SUICIDE
  SUICIDE_VARIANT,
#endif
#ifdef BUGHOUSE
  BUGHOUSE_VARIANT,
#endif
#ifdef LOOP
  LOOP_VARIANT,
#endif
  SUBVARIANT_NB,
};

//static const constexpr char* variants[] doesn't play nicely with uci.h
static std::vector<std::string> variants = {
//main variants
"chess",
#ifdef ANTI
"giveaway",
#endif
#ifdef ATOMIC
"atomic",
#endif
#ifdef CRAZYHOUSE
"crazyhouse",
#endif
#ifdef HORDE
"horde",
#endif
#ifdef KOTH
"kingofthehill",
#endif
#ifdef RACE
"racingkings",
#endif
#ifdef RELAY
"relay",
#endif
#ifdef THREECHECK
"3check",
#endif
//subvariants
#ifdef LOSERS
"losers",
#endif
#ifdef SUICIDE
"suicide",
#endif
#ifdef BUGHOUSE
"bughouse",
#endif
#ifdef LOOP
"loop",
#endif
};

/// A move needs 16 bits to be stored
///
/// bit  0- 5: destination square (from 0 to 63)
/// bit  6-11: origin square (from 0 to 63)
/// bit 12-13: promotion piece type - 2 (from KNIGHT-2 to QUEEN-2)
/// bit 14-15: special move flag: promotion (1), en passant (2), castling (3)
/// NOTE: EN-PASSANT bit is set only when a pawn can be captured
///
/// Special cases are MOVE_NONE and MOVE_NULL. We can sneak these in because in
/// any normal move destination square is always different from origin square
/// while MOVE_NONE and MOVE_NULL have the same origin and destination square.

enum Move : int {
  MOVE_NONE,
  MOVE_NULL = 65
};

enum MoveType {
  NORMAL,
  PROMOTION = 1 << 14,
  ENPASSANT = 2 << 14,
  CASTLING  = 3 << 14,
  // special moves use promotion piece type bits as flags
#if defined(ANTI) || defined(CRAZYHOUSE)
  SPECIAL = ENPASSANT,
#endif
#ifdef CRAZYHOUSE
  DROP = 1 << 12,
#endif
#ifdef ANTI
  KING_PROMOTION = 2 << 12, // not used as an actual move type
#endif
};

enum Color {
  WHITE, BLACK, NO_COLOR, COLOR_NB = 2
};

enum CastlingSide {
  KING_SIDE, QUEEN_SIDE, CASTLING_SIDE_NB = 2
};

enum CastlingRight {
  NO_CASTLING,
  WHITE_OO,
  WHITE_OOO = WHITE_OO << 1,
  BLACK_OO  = WHITE_OO << 2,
  BLACK_OOO = WHITE_OO << 3,
  ANY_CASTLING = WHITE_OO | WHITE_OOO | BLACK_OO | BLACK_OOO,
  CASTLING_RIGHT_NB = 16
};

template<Color C, CastlingSide S> struct MakeCastling {
  static const CastlingRight
  right = C == WHITE ? S == QUEEN_SIDE ? WHITE_OOO : WHITE_OO
                     : S == QUEEN_SIDE ? BLACK_OOO : BLACK_OO;
};

#ifdef THREECHECK
enum CheckCount : int {
  CHECKS_0 = 0, CHECKS_1 = 1, CHECKS_2 = 2, CHECKS_3 = 3, CHECKS_NB = 4
};
#endif

enum Phase {
  PHASE_ENDGAME,
  PHASE_MIDGAME = 128,
  MG = 0, EG = 1, PHASE_NB = 2
};

enum ScaleFactor {
  SCALE_FACTOR_DRAW    = 0,
  SCALE_FACTOR_ONEPAWN = 48,
  SCALE_FACTOR_NORMAL  = 64,
  SCALE_FACTOR_MAX     = 128,
  SCALE_FACTOR_NONE    = 255
};

enum Bound {
  BOUND_NONE,
  BOUND_UPPER,
  BOUND_LOWER,
  BOUND_EXACT = BOUND_UPPER | BOUND_LOWER
};

enum Value : int {
  VALUE_ZERO      = 0,
  VALUE_DRAW      = 0,
  VALUE_KNOWN_WIN = 10000,
  VALUE_MATE      = 32000,
  VALUE_INFINITE  = 32001,
  VALUE_NONE      = 32002,

  VALUE_MATE_IN_MAX_PLY  =  VALUE_MATE - 2 * MAX_PLY,
  VALUE_MATED_IN_MAX_PLY = -VALUE_MATE + 2 * MAX_PLY,

  PawnValueMg   = 188,   PawnValueEg   = 248,
<<<<<<< HEAD
  KnightValueMg = 753,   KnightValueEg = 832,
  BishopValueMg = 814,   BishopValueEg = 890,
  RookValueMg   = 1285,  RookValueEg   = 1371,
  QueenValueMg  = 2513,  QueenValueEg  = 2648,
#ifdef ANTI
  PawnValueMgAnti   = -128,  PawnValueEgAnti   = -160,
  KnightValueMgAnti = -161,  KnightValueEgAnti = 193,
  BishopValueMgAnti = -351,  BishopValueEgAnti = 118,
  RookValueMgAnti   = -541,  RookValueEgAnti   = 58,
  QueenValueMgAnti  = -121,  QueenValueEgAnti  = -224,
  KingValueMgAnti   = -23,   KingValueEgAnti   = 231,
#endif
#ifdef ATOMIC
  PawnValueMgAtomic   = 300,   PawnValueEgAtomic   = 437,
  KnightValueMgAtomic = 474,   KnightValueEgAtomic = 755,
  BishopValueMgAtomic = 652,   BishopValueEgAtomic = 762,
  RookValueMgAtomic   = 899,   RookValueEgAtomic   = 1199,
  QueenValueMgAtomic  = 1918,  QueenValueEgAtomic  = 2621,
#endif
#ifdef CRAZYHOUSE
  PawnValueMgHouse   = 157,   PawnValueEgHouse   = 246,
  KnightValueMgHouse = 435,   KnightValueEgHouse = 621,
  BishopValueMgHouse = 493,   BishopValueEgHouse = 611,
  RookValueMgHouse   = 648,   RookValueEgHouse   = 783,
  QueenValueMgHouse  = 866,   QueenValueEgHouse  = 1247,
#endif
#ifdef HORDE
  PawnValueMgHorde   = 317,   PawnValueEgHorde   = 316,
  KnightValueMgHorde = 885,   KnightValueEgHorde = 985,
  BishopValueMgHorde = 745,   BishopValueEgHorde = 964,
  RookValueMgHorde   = 1060,  RookValueEgHorde   = 1187,
  QueenValueMgHorde  = 3107,  QueenValueEgHorde  = 3266,
  KingValueMgHorde   = 2296,  KingValueEgHorde   = 995,
#endif
#ifdef KOTH
  PawnValueMgHill   = 178,   PawnValueEgHill   = 252,
  KnightValueMgHill = 734,   KnightValueEgHill = 818,
  BishopValueMgHill = 859,   BishopValueEgHill = 883,
  RookValueMgHill   = 1159,  RookValueEgHill   = 1289,
  QueenValueMgHill  = 2396,  QueenValueEgHill  = 2610,
#endif
#ifdef RACE
  KnightValueMgRace = 789,   KnightValueEgRace = 887,
  BishopValueMgRace = 1053,  BishopValueEgRace = 1115,
  RookValueMgRace   = 1300,  RookValueEgRace   = 1824,
  QueenValueMgRace  = 1848,  QueenValueEgRace  = 2141,
#endif
#ifdef THREECHECK
  PawnValueMgThreeCheck   = 153,   PawnValueEgThreeCheck   = 220,
  KnightValueMgThreeCheck = 638,   KnightValueEgThreeCheck = 811,
  BishopValueMgThreeCheck = 690,   BishopValueEgThreeCheck = 849,
  RookValueMgThreeCheck   = 1121,  RookValueEgThreeCheck   = 1438,
  QueenValueMgThreeCheck  = 2214,  QueenValueEgThreeCheck  = 2342,
#endif
=======
  KnightValueMg = 764,   KnightValueEg = 848,
  BishopValueMg = 826,   BishopValueEg = 891,
  RookValueMg   = 1282,  RookValueEg   = 1373,
  QueenValueMg  = 2526,  QueenValueEg  = 2646,
>>>>>>> 99d91498

  MidgameLimit  = 15258, EndgameLimit  = 3915
};
extern Value PhaseLimit[VARIANT_NB][PHASE_NB];

enum PieceType {
  NO_PIECE_TYPE, PAWN, KNIGHT, BISHOP, ROOK, QUEEN, KING,
  ALL_PIECES = 0,
  PIECE_TYPE_NB = 8
};

enum Piece {
  NO_PIECE,
  W_PAWN = 1, W_KNIGHT, W_BISHOP, W_ROOK, W_QUEEN, W_KING,
  B_PAWN = 9, B_KNIGHT, B_BISHOP, B_ROOK, B_QUEEN, B_KING,
  PIECE_NB = 16
};

<<<<<<< HEAD
const Piece Pieces[] = { W_PAWN, W_KNIGHT, W_BISHOP, W_ROOK, W_QUEEN, W_KING,
                         B_PAWN, B_KNIGHT, B_BISHOP, B_ROOK, B_QUEEN, B_KING };
extern Value PieceValue[VARIANT_NB][PHASE_NB][PIECE_NB];
=======
extern Value PieceValue[PHASE_NB][PIECE_NB];
>>>>>>> 99d91498

enum Depth : int {

  ONE_PLY = 1,

  DEPTH_ZERO          =  0 * ONE_PLY,
  DEPTH_QS_CHECKS     =  0 * ONE_PLY,
  DEPTH_QS_NO_CHECKS  = -1 * ONE_PLY,
  DEPTH_QS_RECAPTURES = -5 * ONE_PLY,

  DEPTH_NONE = -6 * ONE_PLY,
  DEPTH_MAX  = MAX_PLY * ONE_PLY
};

static_assert(!(ONE_PLY & (ONE_PLY - 1)), "ONE_PLY is not a power of 2");

enum Square {
  SQ_A1, SQ_B1, SQ_C1, SQ_D1, SQ_E1, SQ_F1, SQ_G1, SQ_H1,
  SQ_A2, SQ_B2, SQ_C2, SQ_D2, SQ_E2, SQ_F2, SQ_G2, SQ_H2,
  SQ_A3, SQ_B3, SQ_C3, SQ_D3, SQ_E3, SQ_F3, SQ_G3, SQ_H3,
  SQ_A4, SQ_B4, SQ_C4, SQ_D4, SQ_E4, SQ_F4, SQ_G4, SQ_H4,
  SQ_A5, SQ_B5, SQ_C5, SQ_D5, SQ_E5, SQ_F5, SQ_G5, SQ_H5,
  SQ_A6, SQ_B6, SQ_C6, SQ_D6, SQ_E6, SQ_F6, SQ_G6, SQ_H6,
  SQ_A7, SQ_B7, SQ_C7, SQ_D7, SQ_E7, SQ_F7, SQ_G7, SQ_H7,
  SQ_A8, SQ_B8, SQ_C8, SQ_D8, SQ_E8, SQ_F8, SQ_G8, SQ_H8,
  SQ_NONE,

  SQUARE_NB = 64,

  NORTH =  8,
  EAST  =  1,
  SOUTH = -NORTH,
  WEST  = -EAST,

  NORTH_EAST = NORTH + EAST,
  SOUTH_EAST = SOUTH + EAST,
  SOUTH_WEST = SOUTH + WEST,
  NORTH_WEST = NORTH + WEST
};

enum File : int {
  FILE_A, FILE_B, FILE_C, FILE_D, FILE_E, FILE_F, FILE_G, FILE_H, FILE_NB
};

enum Rank : int {
  RANK_1, RANK_2, RANK_3, RANK_4, RANK_5, RANK_6, RANK_7, RANK_8, RANK_NB
};


/// Score enum stores a middlegame and an endgame value in a single integer
/// (enum). The least significant 16 bits are used to store the endgame value
/// and the upper 16 bits are used to store the middlegame value. Take some
/// care to avoid left-shifting a signed int to avoid undefined behavior.
enum Score : int { SCORE_ZERO };

inline Score make_score(int mg, int eg) {
  return Score((int)((unsigned int)eg << 16) + mg);
}

/// Extracting the signed lower and upper 16 bits is not so trivial because
/// according to the standard a simple cast to short is implementation defined
/// and so is a right shift of a signed integer.
inline Value eg_value(Score s) {

  union { uint16_t u; int16_t s; } eg = { uint16_t(unsigned(s + 0x8000) >> 16) };
  return Value(eg.s);
}

inline Value mg_value(Score s) {

  union { uint16_t u; int16_t s; } mg = { uint16_t(unsigned(s)) };
  return Value(mg.s);
}

#define ENABLE_BASE_OPERATORS_ON(T)                             \
inline T operator+(T d1, T d2) { return T(int(d1) + int(d2)); } \
inline T operator-(T d1, T d2) { return T(int(d1) - int(d2)); } \
inline T operator-(T d) { return T(-int(d)); }                  \
inline T& operator+=(T& d1, T d2) { return d1 = d1 + d2; }      \
inline T& operator-=(T& d1, T d2) { return d1 = d1 - d2; }      \

#define ENABLE_FULL_OPERATORS_ON(T)                             \
ENABLE_BASE_OPERATORS_ON(T)                                     \
inline T operator*(int i, T d) { return T(i * int(d)); }        \
inline T operator*(T d, int i) { return T(int(d) * i); }        \
inline T& operator++(T& d) { return d = T(int(d) + 1); }        \
inline T& operator--(T& d) { return d = T(int(d) - 1); }        \
inline T operator/(T d, int i) { return T(int(d) / i); }        \
inline int operator/(T d1, T d2) { return int(d1) / int(d2); }  \
inline T& operator*=(T& d, int i) { return d = T(int(d) * i); } \
inline T& operator/=(T& d, int i) { return d = T(int(d) / i); }

ENABLE_FULL_OPERATORS_ON(Variant)
ENABLE_FULL_OPERATORS_ON(Value)
ENABLE_FULL_OPERATORS_ON(PieceType)
ENABLE_FULL_OPERATORS_ON(Piece)
ENABLE_FULL_OPERATORS_ON(Color)
#ifdef THREECHECK
ENABLE_FULL_OPERATORS_ON(CheckCount)
#endif
ENABLE_FULL_OPERATORS_ON(Depth)
ENABLE_FULL_OPERATORS_ON(Square)
ENABLE_FULL_OPERATORS_ON(File)
ENABLE_FULL_OPERATORS_ON(Rank)

ENABLE_BASE_OPERATORS_ON(Score)

#undef ENABLE_FULL_OPERATORS_ON
#undef ENABLE_BASE_OPERATORS_ON

/// Additional operators to add integers to a Value
inline Value operator+(Value v, int i) { return Value(int(v) + i); }
inline Value operator-(Value v, int i) { return Value(int(v) - i); }
inline Value& operator+=(Value& v, int i) { return v = v + i; }
inline Value& operator-=(Value& v, int i) { return v = v - i; }

/// Only declared but not defined. We don't want to multiply two scores due to
/// a very high risk of overflow. So user should explicitly convert to integer.
inline Score operator*(Score s1, Score s2);

/// Division of a Score must be handled separately for each term
inline Score operator/(Score s, int i) {
  return make_score(mg_value(s) / i, eg_value(s) / i);
}

/// Multiplication of a Score by an integer. We check for overflow in debug mode.
inline Score operator*(Score s, int i) {

  Score result = Score(int(s) * i);

  assert(eg_value(result) == (i * eg_value(s)));
  assert(mg_value(result) == (i * mg_value(s)));
  assert((i == 0) || (result / i) == s );

  return result;
}

inline Color operator~(Color c) {
  return Color(c ^ BLACK); // Toggle color
}

inline Square operator~(Square s) {
  return Square(s ^ SQ_A8); // Vertical flip SQ_A1 -> SQ_A8
}

inline Piece operator~(Piece pc) {
  return Piece(pc ^ 8); // Swap color of piece B_KNIGHT -> W_KNIGHT
}

inline CastlingRight operator|(Color c, CastlingSide s) {
  return CastlingRight(WHITE_OO << ((s == QUEEN_SIDE) + 2 * c));
}

inline Value mate_in(int ply) {
  return VALUE_MATE - ply;
}

inline Value mated_in(int ply) {
  return -VALUE_MATE + ply;
}

inline Square make_square(File f, Rank r) {
  return Square((r << 3) + f);
}

inline Piece make_piece(Color c, PieceType pt) {
  return Piece((c << 3) + pt);
}

inline PieceType type_of(Piece pc) {
  return PieceType(pc & 7);
}

inline Color color_of(Piece pc) {
  assert(pc != NO_PIECE);
  return Color(pc >> 3);
}

inline bool is_ok(Square s) {
  return s >= SQ_A1 && s <= SQ_H8;
}

inline File file_of(Square s) {
  return File(s & 7);
}

inline Rank rank_of(Square s) {
  return Rank(s >> 3);
}

inline Square relative_square(Color c, Square s) {
  return Square(s ^ (c * 56));
}

inline Rank relative_rank(Color c, Rank r) {
  return Rank(r ^ (c * 7));
}

inline Rank relative_rank(Color c, Square s) {
  return relative_rank(c, rank_of(s));
}

inline bool opposite_colors(Square s1, Square s2) {
  int s = int(s1) ^ int(s2);
  return ((s >> 3) ^ s) & 1;
}

inline Square pawn_push(Color c) {
  return c == WHITE ? NORTH : SOUTH;
}

#ifdef RACE
inline Square horizontal_flip(Square s) {
  return Square(s ^ SQ_H1); // Horizontal flip SQ_A1 -> SQ_H1
}
#endif

inline MoveType type_of(Move m);

inline Square from_sq(Move m) {
#ifdef CRAZYHOUSE
  if (type_of(m) == DROP)
      return SQ_NONE;
#endif
  return Square((m >> 6) & 0x3F);
}

inline Square to_sq(Move m) {
  return Square(m & 0x3F);
}

inline MoveType type_of(Move m) {
#if defined(ANTI) || defined(CRAZYHOUSE)
  if ((m & (3 << 14)) == SPECIAL && (m & (3 << 12)))
  {
#ifdef CRAZYHOUSE
      if ((m & (3 << 12)) == DROP)
          return DROP;
#endif
#ifdef ANTI
      if ((m & (3 << 12)) == KING_PROMOTION)
          return PROMOTION;
#endif
  }
#endif
  return MoveType(m & (3 << 14));
}

inline PieceType promotion_type(Move m) {
#ifdef ANTI
  if ((m & (3 << 14)) == SPECIAL && (m & (3 << 12)) == KING_PROMOTION)
      return KING;
#endif
  return PieceType(((m >> 12) & 3) + KNIGHT);
}

inline Move make_move(Square from, Square to) {
  return Move((from << 6) + to);
}

template<MoveType T>
inline Move make(Square from, Square to, PieceType pt = KNIGHT) {
#ifdef ANTI
  if (pt == KING)
      return Move(SPECIAL + KING_PROMOTION + (from << 6) + to);
#endif
  return Move(T + ((pt - KNIGHT) << 12) + (from << 6) + to);
}

#ifdef CRAZYHOUSE
inline Move make_drop(Square to, Piece pc) {
  return Move(SPECIAL + DROP + (pc << 6) + to);
}

inline Piece dropped_piece(Move m) {
  return Piece((m >> 6) & 15);
}
#endif

inline bool is_ok(Move m) {
  return from_sq(m) != to_sq(m); // Catch MOVE_NULL and MOVE_NONE
}

inline Variant main_variant(Variant v) {
  if (v < VARIANT_NB)
      return v;
  switch(v)
  {
#ifdef LOSERS
  case LOSERS_VARIANT:
      return ANTI_VARIANT;
#endif
#ifdef SUICIDE
  case SUICIDE_VARIANT:
      return ANTI_VARIANT;
#endif
#ifdef BUGHOUSE
  case BUGHOUSE_VARIANT:
      return CRAZYHOUSE_VARIANT;
#endif
#ifdef LOOP
  case LOOP_VARIANT:
      return CRAZYHOUSE_VARIANT;
#endif
  default:
      assert(false);
      return CHESS_VARIANT; // Silence a warning
  }
}

#endif // #ifndef TYPES_H_INCLUDED<|MERGE_RESOLUTION|>--- conflicted
+++ resolved
@@ -294,11 +294,10 @@
   VALUE_MATED_IN_MAX_PLY = -VALUE_MATE + 2 * MAX_PLY,
 
   PawnValueMg   = 188,   PawnValueEg   = 248,
-<<<<<<< HEAD
-  KnightValueMg = 753,   KnightValueEg = 832,
-  BishopValueMg = 814,   BishopValueEg = 890,
-  RookValueMg   = 1285,  RookValueEg   = 1371,
-  QueenValueMg  = 2513,  QueenValueEg  = 2648,
+  KnightValueMg = 764,   KnightValueEg = 848,
+  BishopValueMg = 826,   BishopValueEg = 891,
+  RookValueMg   = 1282,  RookValueEg   = 1373,
+  QueenValueMg  = 2526,  QueenValueEg  = 2646,
 #ifdef ANTI
   PawnValueMgAnti   = -128,  PawnValueEgAnti   = -160,
   KnightValueMgAnti = -161,  KnightValueEgAnti = 193,
@@ -349,12 +348,6 @@
   RookValueMgThreeCheck   = 1121,  RookValueEgThreeCheck   = 1438,
   QueenValueMgThreeCheck  = 2214,  QueenValueEgThreeCheck  = 2342,
 #endif
-=======
-  KnightValueMg = 764,   KnightValueEg = 848,
-  BishopValueMg = 826,   BishopValueEg = 891,
-  RookValueMg   = 1282,  RookValueEg   = 1373,
-  QueenValueMg  = 2526,  QueenValueEg  = 2646,
->>>>>>> 99d91498
 
   MidgameLimit  = 15258, EndgameLimit  = 3915
 };
@@ -373,13 +366,7 @@
   PIECE_NB = 16
 };
 
-<<<<<<< HEAD
-const Piece Pieces[] = { W_PAWN, W_KNIGHT, W_BISHOP, W_ROOK, W_QUEEN, W_KING,
-                         B_PAWN, B_KNIGHT, B_BISHOP, B_ROOK, B_QUEEN, B_KING };
 extern Value PieceValue[VARIANT_NB][PHASE_NB][PIECE_NB];
-=======
-extern Value PieceValue[PHASE_NB][PIECE_NB];
->>>>>>> 99d91498
 
 enum Depth : int {
 
