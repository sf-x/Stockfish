--- conflicted
+++ resolved
@@ -449,15 +449,11 @@
 
 template<MoveType T>
 inline Move make(Square from, Square to, PieceType pt = KNIGHT) {
-<<<<<<< HEAD
 #ifdef ANTI
   if (pt == KING)
-      return Move(to | (from << 6) | T | ((pt - KNIGHT) << 12) | (1 << 16));
-#endif
-  return Move(to | (from << 6) | T | ((pt - KNIGHT) << 12));
-=======
+      return Move((1 << 16) | (T + ((pt - KNIGHT) << 12) + (from << 6) + to));
+#endif
   return Move(T + ((pt - KNIGHT) << 12) + (from << 6) + to);
->>>>>>> 92f01aa2
 }
 
 inline bool is_ok(Move m) {
