/*
  Stockfish, a UCI chess playing engine derived from Glaurung 2.1
  Copyright (C) 2004-2008 Tord Romstad (Glaurung author)
  Copyright (C) 2008-2013 Marco Costalba, Joona Kiiski, Tord Romstad

  Stockfish is free software: you can redistribute it and/or modify
  it under the terms of the GNU General Public License as published by
  the Free Software Foundation, either version 3 of the License, or
  (at your option) any later version.

  Stockfish is distributed in the hope that it will be useful,
  but WITHOUT ANY WARRANTY; without even the implied warranty of
  MERCHANTABILITY or FITNESS FOR A PARTICULAR PURPOSE.  See the
  GNU General Public License for more details.

  You should have received a copy of the GNU General Public License
  along with this program.  If not, see <http://www.gnu.org/licenses/>.
*/

#if !defined(MOVEGEN_H_INCLUDED)
#define MOVEGEN_H_INCLUDED

#include "types.h"

enum GenType {
  CAPTURES,
  QUIETS,
  QUIET_CHECKS,
  EVASIONS,
  NON_EVASIONS,
  LEGAL
};

class Position;

template<GenType>
ExtMove* generate(const Position& pos, ExtMove* mlist);

/// The MoveList struct is a simple wrapper around generate(), sometimes comes
/// handy to use this class instead of the low level generate() function.
template<GenType T>
struct MoveList {

  explicit MoveList(const Position& pos) : last(generate<T>(pos, mlist)) {}
  const MoveStack* begin() const { return mlist; }
  const MoveStack* end() const { return last; }
  size_t size() const { return last - mlist; }
  bool contains(Move m) const {
<<<<<<< HEAD
    for (const MoveStack& ms : *this) if (ms.move == m) return true;
=======
    for (const ExtMove* it(mlist); it != last; ++it) if (it->move == m) return true;
>>>>>>> c45c6d30
    return false;
  }

private:
<<<<<<< HEAD
  MoveStack mlist[MAX_MOVES], *last;
=======
  ExtMove mlist[MAX_MOVES];
  ExtMove *cur, *last;
>>>>>>> c45c6d30
};

#endif // !defined(MOVEGEN_H_INCLUDED)<|MERGE_RESOLUTION|>--- conflicted
+++ resolved
@@ -42,25 +42,16 @@
 struct MoveList {
 
   explicit MoveList(const Position& pos) : last(generate<T>(pos, mlist)) {}
-  const MoveStack* begin() const { return mlist; }
-  const MoveStack* end() const { return last; }
+  const ExtMove* begin() const { return mlist; }
+  const ExtMove* end() const { return last; }
   size_t size() const { return last - mlist; }
   bool contains(Move m) const {
-<<<<<<< HEAD
-    for (const MoveStack& ms : *this) if (ms.move == m) return true;
-=======
-    for (const ExtMove* it(mlist); it != last; ++it) if (it->move == m) return true;
->>>>>>> c45c6d30
+    for (const ExtMove& ms : *this) if (ms.move == m) return true;
     return false;
   }
 
 private:
-<<<<<<< HEAD
-  MoveStack mlist[MAX_MOVES], *last;
-=======
-  ExtMove mlist[MAX_MOVES];
-  ExtMove *cur, *last;
->>>>>>> c45c6d30
+  ExtMove mlist[MAX_MOVES], *last;
 };
 
 #endif // !defined(MOVEGEN_H_INCLUDED)