# Stockfish, a UCI chess playing engine derived from Glaurung 2.1
# Copyright (C) 2004-2008 Tord Romstad (Glaurung author)
# Copyright (C) 2008-2014 Marco Costalba, Joona Kiiski, Tord Romstad
#
# Stockfish is free software: you can redistribute it and/or modify
# it under the terms of the GNU General Public License as published by
# the Free Software Foundation, either version 3 of the License, or
# (at your option) any later version.
#
# Stockfish is distributed in the hope that it will be useful,
# but WITHOUT ANY WARRANTY; without even the implied warranty of
# MERCHANTABILITY or FITNESS FOR A PARTICULAR PURPOSE.  See the
# GNU General Public License for more details.
#
# You should have received a copy of the GNU General Public License
# along with this program.  If not, see <http://www.gnu.org/licenses/>.


### ==========================================================================
### Section 1. General Configuration
### ==========================================================================

### Establish the operating system name
UNAME = $(shell uname)

### Executable name
EXE = stockfish

### Installation dir definitions
PREFIX = /usr/local
# Haiku has a non-standard filesystem layout
ifeq ($(UNAME),Haiku)
	PREFIX=/boot/common
endif
BINDIR = $(PREFIX)/bin

### Built-in benchmark for pgo-builds
PGOBENCH = ./$(EXE) bench 32 1 1 default time

### Object files
<<<<<<< HEAD
OBJS = benchmark.o bitbase.o bitboard.o book.o endgame.o evaluate.o main.o \
	material.o misc.o movegen.o movepick.o notation.o pawns.o position.o \
	search.o tbprobe.o thread.o timeman.o tt.o uci.o ucioption.o
=======
OBJS = benchmark.o bitbase.o bitboard.o endgame.o evaluate.o main.o \
	material.o misc.o movegen.o movepick.o notation.o pawns.o \
	position.o search.o thread.o timeman.o tt.o uci.o ucioption.o
>>>>>>> f4dcec0b

### ==========================================================================
### Section 2. High-level Configuration
### ==========================================================================
#
# flag                --- Comp switch --- Description
# ----------------------------------------------------------------------------
#
# debug = yes/no      --- -DNDEBUG         --- Enable/Disable debug mode
# optimize = yes/no   --- (-O3/-fast etc.) --- Enable/Disable optimizations
# arch = (name)       --- (-arch)          --- Target architecture
# os = (name)         ---                  --- Target operating system
# bits = 64/32        --- -DIS_64BIT       --- 64-/32-bit operating system
# prefetch = yes/no   --- -DUSE_PREFETCH   --- Use prefetch x86 asm-instruction
# bsfq = yes/no       --- -DUSE_BSFQ       --- Use bsfq x86_64 asm-instruction (only
#                                              with GCC and ICC 64-bit)
# popcnt = yes/no     --- -DUSE_POPCNT     --- Use popcnt x86_64 asm-instruction
# sse = yes/no        --- -msse            --- Use Intel Streaming SIMD Extensions
# pext = yes/no       --- -DUSE_PEXT       --- Use pext x86_64 asm-instruction
#
# Note that Makefile is space sensitive, so when adding new architectures
# or modifying existing flags, you have to make sure there are no extra spaces
# at the end of the line for flag values.

### 2.1. General and architecture defaults
optimize = yes
debug = no
os = any
bits = 32
prefetch = no
bsfq = no
popcnt = no
sse = no
pext = no

### 2.2 Architecture specific

ifeq ($(ARCH),general-32)
	arch = any
endif

ifeq ($(ARCH),x86-32-old)
	arch = i386
endif

ifeq ($(ARCH),x86-32)
	arch = i386
	prefetch = yes
	sse = yes
endif

ifeq ($(ARCH),general-64)
	arch = any
	bits = 64
endif

ifeq ($(ARCH),x86-64)
	arch = x86_64
	bits = 64
	prefetch = yes
	bsfq = yes
	sse = yes
endif

ifeq ($(ARCH),x86-64-modern)
	arch = x86_64
	bits = 64
	prefetch = yes
	bsfq = yes
	popcnt = yes
	sse = yes
endif

ifeq ($(ARCH),x86-64-bmi2)
	arch = x86_64
	bits = 64
	prefetch = yes
	bsfq = yes
	popcnt = yes
	sse = yes
	pext = yes
endif

ifeq ($(ARCH),armv7)
	arch = armv7
	prefetch = yes
	bsfq = yes
endif

ifeq ($(ARCH),ppc-32)
	arch = ppc
endif

ifeq ($(ARCH),ppc-64)
	arch = ppc64
	bits = 64
endif


### ==========================================================================
### Section 3. Low-level configuration
### ==========================================================================

### 3.1 Selecting compiler (default = gcc)

CXXFLAGS += -Wall -Wcast-qual -fno-exceptions -fno-rtti $(EXTRACXXFLAGS)
LDFLAGS += $(EXTRALDFLAGS)

ifeq ($(COMP),)
	COMP=gcc
endif

ifeq ($(COMP),gcc)
	comp=gcc
	CXX=g++
	CXXFLAGS += -ansi -pedantic -Wno-long-long -Wextra -Wshadow
endif

ifeq ($(COMP),mingw)
	comp=mingw
	CXX=g++
	CXXFLAGS += -Wextra -Wshadow
	LDFLAGS += -static-libstdc++ -static-libgcc
endif

ifeq ($(COMP),icc)
	comp=icc
	CXX=icpc
	CXXFLAGS += -diag-disable 1476,10120 -Wcheck -Wabi -Wdeprecated -strict-ansi
endif

ifeq ($(COMP),clang)
	comp=clang
	CXX=clang++
	CXXFLAGS += -ansi -pedantic -Wno-long-long -Wextra -Wshadow
endif

ifeq ($(comp),icc)
	profile_prepare = icc-profile-prepare
	profile_make = icc-profile-make
	profile_use = icc-profile-use
	profile_clean = icc-profile-clean
else
	profile_prepare = gcc-profile-prepare
	profile_make = gcc-profile-make
	profile_use = gcc-profile-use
	profile_clean = gcc-profile-clean
endif

ifeq ($(UNAME),Darwin)
	CXXFLAGS += -arch $(arch) -mmacosx-version-min=10.6
	LDFLAGS += -arch $(arch) -mmacosx-version-min=10.6
endif

### On mingw use Windows threads, otherwise POSIX
ifneq ($(comp),mingw)
	# On Android Bionic's C library comes with its own pthread implementation bundled in
	ifneq ($(arch),armv7)
		# Haiku has pthreads in its libroot, so only link it in on other platforms
		ifneq ($(UNAME),Haiku)
			LDFLAGS += -lpthread
		endif
	endif
endif

### 3.4 Debugging
ifeq ($(debug),no)
	CXXFLAGS += -DNDEBUG
else
	CXXFLAGS += -g
endif

### 3.5 Optimization
ifeq ($(optimize),yes)

	ifeq ($(comp),gcc)
		CXXFLAGS += -O3

		ifeq ($(UNAME),Darwin)
			ifeq ($(arch),i386)
				CXXFLAGS += -mdynamic-no-pic
			endif
			ifeq ($(arch),x86_64)
				CXXFLAGS += -mdynamic-no-pic
			endif
		endif

		ifeq ($(arch),armv7)
			CXXFLAGS += -fno-gcse -mthumb -march=armv7-a -mfloat-abi=softfp
		endif
	endif

	ifeq ($(comp),mingw)
		CXXFLAGS += -O3
	endif

	ifeq ($(comp),icc)
		ifeq ($(UNAME),Darwin)
			CXXFLAGS += -fast -mdynamic-no-pic
		else
			CXXFLAGS += -fast
		endif
	endif

	ifeq ($(comp),clang)
		CXXFLAGS += -O3

		ifeq ($(UNAME),Darwin)
			ifeq ($(pext),no)
				CXXFLAGS += -flto
				LDFLAGS += $(CXXFLAGS)
			endif
			ifeq ($(arch),i386)
				CXXFLAGS += -mdynamic-no-pic
			endif
			ifeq ($(arch),x86_64)
				CXXFLAGS += -mdynamic-no-pic
			endif
		endif
	endif
endif

### 3.6. Bits
ifeq ($(bits),64)
	CXXFLAGS += -DIS_64BIT
endif

### 3.7 prefetch
ifeq ($(prefetch),yes)
	ifeq ($(sse),yes)
		CXXFLAGS += -msse
		DEPENDFLAGS += -msse
	endif
else
	CXXFLAGS += -DNO_PREFETCH
endif

### 3.8 bsfq
ifeq ($(bsfq),yes)
	CXXFLAGS += -DUSE_BSFQ
endif

### 3.9 popcnt
ifeq ($(popcnt),yes)
	CXXFLAGS += -msse3 -DUSE_POPCNT
endif

### 3.10 pext
ifeq ($(pext),yes)
	CXXFLAGS += -DUSE_PEXT
	ifeq ($(comp),$(filter $(comp),gcc clang mingw))
		CXXFLAGS += -mbmi -mbmi2
	endif
endif

### 3.11 Link Time Optimization, it works since gcc 4.5 but not on mingw.
### This is a mix of compile and link time options because the lto link phase
### needs access to the optimization flags.
ifeq ($(comp),gcc)
	ifeq ($(optimize),yes)
	ifeq ($(debug),no)
		GCC_MAJOR := `$(CXX) -dumpversion | cut -f1 -d.`
		GCC_MINOR := `$(CXX) -dumpversion | cut -f2 -d.`
		ifeq (1,$(shell expr \( $(GCC_MAJOR) \> 4 \) \| \( $(GCC_MAJOR) \= 4 \& $(GCC_MINOR) \>= 5 \)))
			CXXFLAGS += -flto
			LDFLAGS += $(CXXFLAGS)
		endif
	endif
	endif
endif

### ==========================================================================
### Section 4. Public targets
### ==========================================================================

help:
	@echo ""
	@echo "To compile stockfish, type: "
	@echo ""
	@echo "make target ARCH=arch [COMP=comp]"
	@echo ""
	@echo "Supported targets:"
	@echo ""
	@echo "build                   > Standard build"
	@echo "profile-build           > PGO build"
	@echo "strip                   > Strip executable"
	@echo "install                 > Install executable"
	@echo "clean                   > Clean up"
	@echo ""
	@echo "Supported archs:"
	@echo ""
	@echo "x86-64                  > x86 64-bit"
	@echo "x86-64-modern           > x86 64-bit with popcnt support"
	@echo "x86-64-bmi2             > x86 64-bit with pext support"
	@echo "x86-32                  > x86 32-bit with SSE support"
	@echo "x86-32-old              > x86 32-bit fall back for old hardware"
	@echo "ppc-64                  > PPC 64-bit"
	@echo "ppc-32                  > PPC 32-bit"
	@echo "armv7                   > ARMv7 32-bit"
	@echo "general-64              > unspecified 64-bit"
	@echo "general-32              > unspecified 32-bit"
	@echo ""
	@echo "Supported compilers:"
	@echo ""
	@echo "gcc                     > Gnu compiler (default)"
	@echo "mingw                   > Gnu compiler with MinGW under Windows"
	@echo "clang                   > LLVM Clang compiler"
	@echo "icc                     > Intel compiler"
	@echo ""
	@echo "Non-standard targets:"
	@echo ""
	@echo "make hpux               >  Compile for HP-UX. Compiler = aCC"
	@echo ""
	@echo "Examples. If you don't know what to do, you likely want to run: "
	@echo ""
	@echo "make build ARCH=x86-64    (This is for 64-bit systems)"
	@echo "make build ARCH=x86-32    (This is for 32-bit systems)"
	@echo ""

.PHONY: build profile-build
build:
	$(MAKE) ARCH=$(ARCH) COMP=$(COMP) config-sanity
	$(MAKE) ARCH=$(ARCH) COMP=$(COMP) all

profile-build:
	$(MAKE) ARCH=$(ARCH) COMP=$(COMP) config-sanity
	@echo ""
	@echo "Step 0/4. Preparing for profile build."
	$(MAKE) ARCH=$(ARCH) COMP=$(COMP) $(profile_prepare)
	@echo ""
	@echo "Step 1/4. Building executable for benchmark ..."
	@touch *.cpp *.h
	$(MAKE) ARCH=$(ARCH) COMP=$(COMP) $(profile_make)
	@echo ""
	@echo "Step 2/4. Running benchmark for pgo-build ..."
	@$(PGOBENCH) > /dev/null
	@echo ""
	@echo "Step 3/4. Building final executable ..."
	@touch *.cpp
	$(MAKE) ARCH=$(ARCH) COMP=$(COMP) $(profile_use)
	@echo ""
	@echo "Step 4/4. Deleting profile data ..."
	$(MAKE) ARCH=$(ARCH) COMP=$(COMP) $(profile_clean)

strip:
	strip $(EXE)

install:
	-mkdir -p -m 755 $(BINDIR)
	-cp $(EXE) $(BINDIR)
	-strip $(BINDIR)/$(EXE)

clean:
	$(RM) $(EXE) $(EXE).exe *.o .depend *~ core bench.txt *.gcda

default:
	help

### ==========================================================================
### Section 5. Private targets
### ==========================================================================

all: $(EXE) .depend

config-sanity:
	@echo ""
	@echo "Config:"
	@echo "debug: '$(debug)'"
	@echo "optimize: '$(optimize)'"
	@echo "arch: '$(arch)'"
	@echo "os: '$(os)'"
	@echo "bits: '$(bits)'"
	@echo "prefetch: '$(prefetch)'"
	@echo "bsfq: '$(bsfq)'"
	@echo "popcnt: '$(popcnt)'"
	@echo "sse: '$(sse)'"
	@echo "pext: '$(pext)'"
	@echo ""
	@echo "Flags:"
	@echo "CXX: $(CXX)"
	@echo "CXXFLAGS: $(CXXFLAGS)"
	@echo "LDFLAGS: $(LDFLAGS)"
	@echo ""
	@echo "Testing config sanity. If this fails, try 'make help' ..."
	@echo ""
	@test "$(debug)" = "yes" || test "$(debug)" = "no"
	@test "$(optimize)" = "yes" || test "$(optimize)" = "no"
	@test "$(arch)" = "any" || test "$(arch)" = "x86_64" || test "$(arch)" = "i386" || \
	 test "$(arch)" = "ppc64" || test "$(arch)" = "ppc" || test "$(arch)" = "armv7"
	@test "$(os)" = "any"
	@test "$(bits)" = "32" || test "$(bits)" = "64"
	@test "$(prefetch)" = "yes" || test "$(prefetch)" = "no"
	@test "$(bsfq)" = "yes" || test "$(bsfq)" = "no"
	@test "$(popcnt)" = "yes" || test "$(popcnt)" = "no"
	@test "$(sse)" = "yes" || test "$(sse)" = "no"
	@test "$(pext)" = "yes" || test "$(pext)" = "no"
	@test "$(comp)" = "gcc" || test "$(comp)" = "icc" || test "$(comp)" = "mingw" || test "$(comp)" = "clang"

$(EXE): $(OBJS)
	$(CXX) -o $@ $(OBJS) $(LDFLAGS)

gcc-profile-prepare:
	$(MAKE) ARCH=$(ARCH) COMP=$(COMP) gcc-profile-clean

gcc-profile-make:
	$(MAKE) ARCH=$(ARCH) COMP=$(COMP) \
	EXTRACXXFLAGS='-fprofile-generate' \
	EXTRALDFLAGS='-lgcov' \
	all

gcc-profile-use:
	$(MAKE) ARCH=$(ARCH) COMP=$(COMP) \
	EXTRACXXFLAGS='-fprofile-use' \
	EXTRALDFLAGS='-lgcov' \
	all

gcc-profile-clean:
	@rm -rf *.gcda *.gcno bench.txt

icc-profile-prepare:
	$(MAKE) ARCH=$(ARCH) COMP=$(COMP) icc-profile-clean
	@mkdir profdir

icc-profile-make:
	$(MAKE) ARCH=$(ARCH) COMP=$(COMP) \
	EXTRACXXFLAGS='-prof-gen=srcpos -prof_dir ./profdir' \
	all

icc-profile-use:
	$(MAKE) ARCH=$(ARCH) COMP=$(COMP) \
	EXTRACXXFLAGS='-prof_use -prof_dir ./profdir' \
	all

icc-profile-clean:
	@rm -rf profdir bench.txt

.depend:
	-@$(CXX) $(DEPENDFLAGS) -MM $(OBJS:.o=.cpp) > $@ 2> /dev/null

-include .depend


### ==========================================================================
### Section 6. Non-standard targets
### ==========================================================================

hpux:
	$(MAKE) \
	CXX='/opt/aCC/bin/aCC -AA +hpxstd98 -mt +O3 -DNDEBUG -DNO_PREFETCH' \
	CXXFLAGS="" \
	LDFLAGS="" \
	all
<|MERGE_RESOLUTION|>--- conflicted
+++ resolved
@@ -38,15 +38,9 @@
 PGOBENCH = ./$(EXE) bench 32 1 1 default time
 
 ### Object files
-<<<<<<< HEAD
-OBJS = benchmark.o bitbase.o bitboard.o book.o endgame.o evaluate.o main.o \
-	material.o misc.o movegen.o movepick.o notation.o pawns.o position.o \
-	search.o tbprobe.o thread.o timeman.o tt.o uci.o ucioption.o
-=======
 OBJS = benchmark.o bitbase.o bitboard.o endgame.o evaluate.o main.o \
-	material.o misc.o movegen.o movepick.o notation.o pawns.o \
-	position.o search.o thread.o timeman.o tt.o uci.o ucioption.o
->>>>>>> f4dcec0b
+	material.o misc.o movegen.o movepick.o notation.o pawns.o
+	position.o search.o tbprobe.o thread.o timeman.o tt.o uci.o ucioption.o
 
 ### ==========================================================================
 ### Section 2. High-level Configuration
