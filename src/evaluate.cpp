/*
  Stockfish, a UCI chess playing engine derived from Glaurung 2.1
  Copyright (C) 2004-2008 Tord Romstad (Glaurung author)
  Copyright (C) 2008-2015 Marco Costalba, Joona Kiiski, Tord Romstad
  Copyright (C) 2015-2017 Marco Costalba, Joona Kiiski, Gary Linscott, Tord Romstad

  Stockfish is free software: you can redistribute it and/or modify
  it under the terms of the GNU General Public License as published by
  the Free Software Foundation, either version 3 of the License, or
  (at your option) any later version.

  Stockfish is distributed in the hope that it will be useful,
  but WITHOUT ANY WARRANTY; without even the implied warranty of
  MERCHANTABILITY or FITNESS FOR A PARTICULAR PURPOSE.  See the
  GNU General Public License for more details.

  You should have received a copy of the GNU General Public License
  along with this program.  If not, see <http://www.gnu.org/licenses/>.
*/

#include <algorithm>
#include <cassert>
#include <cstring>   // For std::memset
#include <iomanip>
#include <sstream>

#include "bitboard.h"
#include "evaluate.h"
#include "material.h"
#include "pawns.h"

namespace {

  namespace Trace {

    enum Term { // The first 8 entries are for PieceType
      MATERIAL = 8, IMBALANCE, MOBILITY, THREAT, PASSED, SPACE, TOTAL, TERM_NB
    };

    double scores[TERM_NB][COLOR_NB][PHASE_NB];

    double to_cp(Value v) { return double(v) / PawnValueEg; }

    void add(int idx, Color c, Score s) {
      scores[idx][c][MG] = to_cp(mg_value(s));
      scores[idx][c][EG] = to_cp(eg_value(s));
    }

    void add(int idx, Score w, Score b = SCORE_ZERO) {
      add(idx, WHITE, w); add(idx, BLACK, b);
    }

    std::ostream& operator<<(std::ostream& os, Term t) {

      if (t == MATERIAL || t == IMBALANCE || t == Term(PAWN) || t == TOTAL)
          os << "  ---   --- |   ---   --- | ";
      else
          os << std::setw(5) << scores[t][WHITE][MG] << " "
             << std::setw(5) << scores[t][WHITE][EG] << " | "
             << std::setw(5) << scores[t][BLACK][MG] << " "
             << std::setw(5) << scores[t][BLACK][EG] << " | ";

      os << std::setw(5) << scores[t][WHITE][MG] - scores[t][BLACK][MG] << " "
         << std::setw(5) << scores[t][WHITE][EG] - scores[t][BLACK][EG] << " \n";

      return os;
    }
  }

  using namespace Trace;

  // Struct EvalInfo contains various information computed and collected
  // by the evaluation functions.
  struct EvalInfo {

    Material::Entry* me;
    Pawns::Entry* pe;
    Bitboard mobilityArea[COLOR_NB];

    // attackedBy[color][piece type] is a bitboard representing all squares
    // attacked by a given color and piece type (can be also ALL_PIECES).
    Bitboard attackedBy[COLOR_NB][PIECE_TYPE_NB];

    // attackedBy2[color] are the squares attacked by 2 pieces of a given color,
    // possibly via x-ray or by one pawn and one piece. Diagonal x-ray through
    // pawn or squares attacked by 2 pawns are not explicitly added.
    Bitboard attackedBy2[COLOR_NB];

    // kingRing[color] is the zone around the king which is considered
    // by the king safety evaluation. This consists of the squares directly
    // adjacent to the king, and the three (or two, for a king on an edge file)
    // squares two ranks in front of the king. For instance, if black's king
    // is on g8, kingRing[BLACK] is a bitboard containing the squares f8, h8,
    // f7, g7, h7, f6, g6 and h6.
    Bitboard kingRing[COLOR_NB];

    // kingAttackersCount[color] is the number of pieces of the given color
    // which attack a square in the kingRing of the enemy king.
    int kingAttackersCount[COLOR_NB];

    // kingAttackersWeight[color] is the sum of the "weights" of the pieces of the
    // given color which attack a square in the kingRing of the enemy king. The
    // weights of the individual piece types are given by the elements in the
    // KingAttackWeights array.
    int kingAttackersWeight[COLOR_NB];

    // kingAdjacentZoneAttacksCount[color] is the number of attacks by the given
    // color to squares directly adjacent to the enemy king. Pieces which attack
    // more than one square are counted multiple times. For instance, if there is
    // a white knight on g5 and black's king is on g8, this white knight adds 2
    // to kingAdjacentZoneAttacksCount[WHITE].
    int kingAdjacentZoneAttacksCount[COLOR_NB];
  };

  #define V(v) Value(v)
  #define S(mg, eg) make_score(mg, eg)

  // MobilityBonus[PieceType][attacked] contains bonuses for middle and end game,
  // indexed by piece type and number of attacked squares in the mobility area.
  const Score MobilityBonus[VARIANT_NB][PIECE_TYPE_NB][32] = {
    {
    {}, {},
    { S(-75,-76), S(-56,-54), S( -9,-26), S( -2,-10), S(  6,  5), S( 15, 11), // Knights
      S( 22, 26), S( 30, 28), S( 36, 29) },
    { S(-48,-58), S(-21,-19), S( 16, -2), S( 26, 12), S( 37, 22), S( 51, 42), // Bishops
      S( 54, 54), S( 63, 58), S( 65, 63), S( 71, 70), S( 79, 74), S( 81, 86),
      S( 92, 90), S( 97, 94) },
    { S(-56,-78), S(-25,-18), S(-11, 26), S( -5, 55), S( -4, 70), S( -1, 81), // Rooks
      S(  8,109), S( 14,120), S( 21,128), S( 23,143), S( 31,154), S( 32,160),
      S( 43,165), S( 49,168), S( 59,169) },
    { S(-40,-35), S(-25,-12), S(  2,  7), S(  4, 19), S( 14, 37), S( 24, 55), // Queens
      S( 25, 62), S( 40, 76), S( 43, 79), S( 47, 87), S( 54, 94), S( 56,102),
      S( 60,111), S( 70,116), S( 72,118), S( 73,122), S( 75,128), S( 77,130),
      S( 85,133), S( 94,136), S( 99,140), S(108,157), S(112,158), S(113,161),
      S(118,174), S(119,177), S(123,191), S(128,199) }
    },
#ifdef ANTI
    {
      {}, {},
      { S(-150,-152), S(-112,-108), S(-18,-52), S( -4,-20), S( 12, 10), S( 30, 22), // Knights
        S(  44,  52), S(  60,  56), S( 72, 58) },
      { S(-96,-116), S(-42,-38), S( 32, -4), S( 52, 24), S( 74, 44), S(102, 84), // Bishops
        S(108, 108), S(126,116), S(130,126), S(142,140), S(158,148), S(162,172),
        S(184, 180), S(194,188) },
      { S(-112,-156), S(-50,-36), S(-22, 52), S(-10,110), S( -8,140), S( -2,162), // Rooks
        S(  16, 218), S( 28,240), S( 42,256), S( 46,286), S( 62,308), S( 64,320),
        S(  86, 330), S( 98,336), S(118,338) },
      { S(-80,-70), S(-50,-24), S(  4, 14), S(  8, 38), S( 28, 74), S( 48,110), // Queens
        S( 50,124), S( 80,152), S( 86,158), S( 94,174), S(108,188), S(112,204),
        S(120,222), S(140,232), S(144,236), S(146,244), S(150,256), S(154,260),
        S(170,266), S(188,272), S(198,280), S(216,314), S(224,316), S(226,322),
        S(236,348), S(238,354), S(246,382), S(256,398) }
    },
#endif
#ifdef ATOMIC
    {
      {}, {},
      { S(-75,-76), S(-56,-54), S( -9,-26), S( -2,-10), S(  6,  5), S( 15, 11), // Knights
        S( 22, 26), S( 30, 28), S( 36, 29) },
      { S(-48,-58), S(-21,-19), S( 16, -2), S( 26, 12), S( 37, 22), S( 51, 42), // Bishops
        S( 54, 54), S( 63, 58), S( 65, 63), S( 71, 70), S( 79, 74), S( 81, 86),
        S( 92, 90), S( 97, 94) },
      { S(-56,-78), S(-25,-18), S(-11, 26), S( -5, 55), S( -4, 70), S( -1, 81), // Rooks
        S(  8,109), S( 14,120), S( 21,128), S( 23,143), S( 31,154), S( 32,160),
        S( 43,165), S( 49,168), S( 59,169) },
      { S(-40,-35), S(-25,-12), S(  2,  7), S(  4, 19), S( 14, 37), S( 24, 55), // Queens
        S( 25, 62), S( 40, 76), S( 43, 79), S( 47, 87), S( 54, 94), S( 56,102),
        S( 60,111), S( 70,116), S( 72,118), S( 73,122), S( 75,128), S( 77,130),
        S( 85,133), S( 94,136), S( 99,140), S(108,157), S(112,158), S(113,161),
        S(118,174), S(119,177), S(123,191), S(128,199) }
    },
#endif
#ifdef CRAZYHOUSE
    {
      {}, {},
      { S(-115,-112), S(-94,-51), S(-90,-24), S(-38, -5), S(  6,  5), S( 15, 11), // Knights
        S(  22,  26), S( 30, 28), S( 36, 29) },
      { S(-150, -63), S(-91,-41), S( 16, -8), S( 26, 12), S( 37, 22), S( 51, 42), // Bishops
        S(  54,  54), S( 63, 58), S( 65, 63), S( 71, 70), S( 79, 74), S( 81, 86),
        S(  92,  90), S( 97, 94) },
      { S( -56, -78), S(-25,-18), S(-11, 26), S( -5, 55), S( -4, 70), S( -1, 81), // Rooks
        S(   8, 109), S( 14,120), S( 21,128), S( 23,143), S( 31,154), S( 32,160),
        S(  43, 165), S( 49,168), S( 59,169) },
      { S( -40, -35), S(-25,-12), S(  2,  7), S(  4, 19), S( 14, 37), S( 24, 55), // Queens
        S(  25,  62), S( 40, 76), S( 43, 79), S( 47, 87), S( 54, 94), S( 56,102),
        S(  60, 111), S( 70,116), S( 72,118), S( 73,122), S( 75,128), S( 77,130),
        S(  85, 133), S( 94,136), S( 99,140), S(108,157), S(112,158), S(113,161),
        S( 118, 174), S(119,177), S(123,191), S(128,199) }
    },
#endif
#ifdef HORDE
    {
      {}, {},
      { S(-75,-76), S(-56,-54), S( -9,-26), S( -2,-10), S(  6,  5), S( 15, 11), // Knights
        S( 22, 26), S( 30, 28), S( 36, 29) },
      { S(-48,-58), S(-21,-19), S( 16, -2), S( 26, 12), S( 37, 22), S( 51, 42), // Bishops
        S( 54, 54), S( 63, 58), S( 65, 63), S( 71, 70), S( 79, 74), S( 81, 86),
        S( 92, 90), S( 97, 94) },
      { S(-56,-78), S(-25,-18), S(-11, 26), S( -5, 55), S( -4, 70), S( -1, 81), // Rooks
        S(  8,109), S( 14,120), S( 21,128), S( 23,143), S( 31,154), S( 32,160),
        S( 43,165), S( 49,168), S( 59,169) },
      { S(-40,-35), S(-25,-12), S(  2,  7), S(  4, 19), S( 14, 37), S( 24, 55), // Queens
        S( 25, 62), S( 40, 76), S( 43, 79), S( 47, 87), S( 54, 94), S( 56,102),
        S( 60,111), S( 70,116), S( 72,118), S( 73,122), S( 75,128), S( 77,130),
        S( 85,133), S( 94,136), S( 99,140), S(108,157), S(112,158), S(113,161),
        S(118,174), S(119,177), S(123,191), S(128,199) }
    },
#endif
#ifdef KOTH
    {
      {}, {},
      { S(-75,-76), S(-56,-54), S( -9,-26), S( -2,-10), S(  6,  5), S( 15, 11), // Knights
        S( 22, 26), S( 30, 28), S( 36, 29) },
      { S(-48,-58), S(-21,-19), S( 16, -2), S( 26, 12), S( 37, 22), S( 51, 42), // Bishops
        S( 54, 54), S( 63, 58), S( 65, 63), S( 71, 70), S( 79, 74), S( 81, 86),
        S( 92, 90), S( 97, 94) },
      { S(-56,-78), S(-25,-18), S(-11, 26), S( -5, 55), S( -4, 70), S( -1, 81), // Rooks
        S(  8,109), S( 14,120), S( 21,128), S( 23,143), S( 31,154), S( 32,160),
        S( 43,165), S( 49,168), S( 59,169) },
      { S(-40,-35), S(-25,-12), S(  2,  7), S(  4, 19), S( 14, 37), S( 24, 55), // Queens
        S( 25, 62), S( 40, 76), S( 43, 79), S( 47, 87), S( 54, 94), S( 56,102),
        S( 60,111), S( 70,116), S( 72,118), S( 73,122), S( 75,128), S( 77,130),
        S( 85,133), S( 94,136), S( 99,140), S(108,157), S(112,158), S(113,161),
        S(118,174), S(119,177), S(123,191), S(128,199) }
    },
#endif
#ifdef LOSERS
    {
      {}, {},
      { S(-75,-76), S(-56,-54), S( -9,-26), S( -2,-10), S(  6,  5), S( 15, 11), // Knights
        S( 22, 26), S( 30, 28), S( 36, 29) },
      { S(-48,-58), S(-21,-19), S( 16, -2), S( 26, 12), S( 37, 22), S( 51, 42), // Bishops
        S( 54, 54), S( 63, 58), S( 65, 63), S( 71, 70), S( 79, 74), S( 81, 86),
        S( 92, 90), S( 97, 94) },
      { S(-56,-78), S(-25,-18), S(-11, 26), S( -5, 55), S( -4, 70), S( -1, 81), // Rooks
        S(  8,109), S( 14,120), S( 21,128), S( 23,143), S( 31,154), S( 32,160),
        S( 43,165), S( 49,168), S( 59,169) },
      { S(-40,-35), S(-25,-12), S(  2,  7), S(  4, 19), S( 14, 37), S( 24, 55), // Queens
        S( 25, 62), S( 40, 76), S( 43, 79), S( 47, 87), S( 54, 94), S( 56,102),
        S( 60,111), S( 70,116), S( 72,118), S( 73,122), S( 75,128), S( 77,130),
        S( 85,133), S( 94,136), S( 99,140), S(108,157), S(112,158), S(113,161),
        S(118,174), S(119,177), S(123,191), S(128,199) }
    },
#endif
#ifdef RACE
    {
      {}, {},
      { S(-75,-76), S(-56,-54), S( -9,-26), S( -2,-10), S(  6,  5), S( 15, 11), // Knights
        S( 22, 26), S( 30, 28), S( 36, 29) },
      { S(-48,-58), S(-21,-19), S( 16, -2), S( 26, 12), S( 37, 22), S( 51, 42), // Bishops
        S( 54, 54), S( 63, 58), S( 65, 63), S( 71, 70), S( 79, 74), S( 81, 86),
        S( 92, 90), S( 97, 94) },
      { S(-56,-78), S(-25,-18), S(-11, 26), S( -5, 55), S( -4, 70), S( -1, 81), // Rooks
        S(  8,109), S( 14,120), S( 21,128), S( 23,143), S( 31,154), S( 32,160),
        S( 43,165), S( 49,168), S( 59,169) },
      { S(-40,-35), S(-25,-12), S(  2,  7), S(  4, 19), S( 14, 37), S( 24, 55), // Queens
        S( 25, 62), S( 40, 76), S( 43, 79), S( 47, 87), S( 54, 94), S( 56,102),
        S( 60,111), S( 70,116), S( 72,118), S( 73,122), S( 75,128), S( 77,130),
        S( 85,133), S( 94,136), S( 99,140), S(108,157), S(112,158), S(113,161),
        S(118,174), S(119,177), S(123,191), S(128,199) }
    },
#endif
#ifdef RELAY
    {
      {}, {},
      { S(-75,-76), S(-56,-54), S( -9,-26), S( -2,-10), S(  6,  5), S( 15, 11), // Knights
        S( 22, 26), S( 30, 28), S( 36, 29) },
      { S(-48,-58), S(-21,-19), S( 16, -2), S( 26, 12), S( 37, 22), S( 51, 42), // Bishops
        S( 54, 54), S( 63, 58), S( 65, 63), S( 71, 70), S( 79, 74), S( 81, 86),
        S( 92, 90), S( 97, 94) },
      { S(-56,-78), S(-25,-18), S(-11, 26), S( -5, 55), S( -4, 70), S( -1, 81), // Rooks
        S(  8,109), S( 14,120), S( 21,128), S( 23,143), S( 31,154), S( 32,160),
        S( 43,165), S( 49,168), S( 59,169) },
      { S(-40,-35), S(-25,-12), S(  2,  7), S(  4, 19), S( 14, 37), S( 24, 55), // Queens
        S( 25, 62), S( 40, 76), S( 43, 79), S( 47, 87), S( 54, 94), S( 56,102),
        S( 60,111), S( 70,116), S( 72,118), S( 73,122), S( 75,128), S( 77,130),
        S( 85,133), S( 94,136), S( 99,140), S(108,157), S(112,158), S(113,161),
        S(118,174), S(119,177), S(123,191), S(128,199) }
    },
#endif
#ifdef THREECHECK
    {
      {}, {},
      { S(-75,-76), S(-56,-54), S( -9,-26), S( -2,-10), S(  6,  5), S( 15, 11), // Knights
        S( 22, 26), S( 30, 28), S( 36, 29) },
      { S(-48,-58), S(-21,-19), S( 16, -2), S( 26, 12), S( 37, 22), S( 51, 42), // Bishops
        S( 54, 54), S( 63, 58), S( 65, 63), S( 71, 70), S( 79, 74), S( 81, 86),
        S( 92, 90), S( 97, 94) },
      { S(-56,-78), S(-25,-18), S(-11, 26), S( -5, 55), S( -4, 70), S( -1, 81), // Rooks
        S(  8,109), S( 14,120), S( 21,128), S( 23,143), S( 31,154), S( 32,160),
        S( 43,165), S( 49,168), S( 59,169) },
      { S(-40,-35), S(-25,-12), S(  2,  7), S(  4, 19), S( 14, 37), S( 24, 55), // Queens
        S( 25, 62), S( 40, 76), S( 43, 79), S( 47, 87), S( 54, 94), S( 56,102),
        S( 60,111), S( 70,116), S( 72,118), S( 73,122), S( 75,128), S( 77,130),
        S( 85,133), S( 94,136), S( 99,140), S(108,157), S(112,158), S(113,161),
        S(118,174), S(119,177), S(123,191), S(128,199) }
    },
#endif
  };

  // Outpost[knight/bishop][supported by pawn] contains bonuses for minor
  // pieces if they can reach an outpost square, bigger if that square is
  // supported by a pawn. If the minor piece occupies an outpost square
  // then score is doubled.
  const Score Outpost[][2] = {
    { S(22, 6), S(33, 9) }, // Knight
    { S( 9, 2), S(14, 4) }  // Bishop
  };

  // RookOnFile[semiopen/open] contains bonuses for each rook when there is no
  // friendly pawn on the rook file.
  const Score RookOnFile[2] = { S(20, 7), S(45, 20) };

  // ThreatBySafePawn[PieceType] contains bonuses according to which piece
  // type is attacked by a pawn which is protected or is not attacked.
  const Score ThreatBySafePawn[PIECE_TYPE_NB] = {
    S(0, 0), S(0, 0), S(176, 139), S(131, 127), S(217, 218), S(203, 215)
  };

  // ThreatByMinor/ByRook[attacked PieceType] contains bonuses according to
  // which piece type attacks which one. Attacks on lesser pieces which are
  // pawn-defended are not considered.
  const Score ThreatByMinor[PIECE_TYPE_NB] = {
    S(0, 0), S(0, 33), S(45, 43), S(46, 47), S(72, 107), S(48, 118)
  };

  const Score ThreatByRook[PIECE_TYPE_NB] = {
    S(0, 0), S(0, 25), S(40, 62), S(40, 59), S( 0, 34), S(35, 48)
  };

  // ThreatByKing[on one/on many] contains bonuses for king attacks on
  // pawns or pieces which are not pawn-defended.
  const Score ThreatByKing[2] = { S(3, 62), S(9, 138) };

  // Passed[variant][mg/eg][Rank] contains midgame and endgame bonuses for passed pawns.
  // We don't use a Score because we process the two components independently.
  const Value Passed[VARIANT_NB][2][RANK_NB] = {
    {
      { V(5), V( 5), V(31), V(73), V(166), V(252) },
      { V(7), V(14), V(38), V(73), V(166), V(252) }
    },
#ifdef ANTI
    {
      { V(5), V( 5), V(31), V(73), V(166), V(252) },
      { V(7), V(14), V(38), V(73), V(166), V(252) }
    },
#endif
#ifdef ATOMIC
    {
      { V(106), V(124), V(147), V(165), V(169), V(177) },
      { V(103), V(118), V(148), V(155), V(142), V(153) }
    },
#endif
#ifdef CRAZYHOUSE
    {
      { V(15), V(23), V(13), V( 88), V(177), V(229) },
      { V(27), V(13), V(19), V(111), V(140), V(203) }
    },
#endif
#ifdef HORDE
    {
      { V(5), V( 5), V(31), V(73), V(166), V(252) },
      { V(7), V(14), V(38), V(73), V(166), V(252) }
    },
#endif
#ifdef KOTH
    {
      { V(5), V( 5), V(31), V(73), V(166), V(252) },
      { V(7), V(14), V(38), V(73), V(166), V(252) }
    },
#endif
#ifdef LOSERS
    {
      { V(5), V( 5), V(31), V(73), V(166), V(252) },
      { V(7), V(14), V(38), V(73), V(166), V(252) }
    },
#endif
#ifdef RACE
    {
      { V(5), V( 5), V(31), V(73), V(166), V(252) },
      { V(7), V(14), V(38), V(73), V(166), V(252) }
    },
#endif
#ifdef RELAY
    {
      { V(5), V( 5), V(31), V(73), V(166), V(252) },
      { V(7), V(14), V(38), V(73), V(166), V(252) }
    },
#endif
#ifdef THREECHECK
    {
      { V(5), V( 5), V(31), V(73), V(166), V(252) },
      { V(7), V(14), V(38), V(73), V(166), V(252) }
    },
#endif
  };

#ifdef THREECHECK
  const Score ChecksGivenBonus[CHECKS_NB] = {
      S(0, 0),
      S(472, 369),
      S(1980, 1159),
      S(0, 0)
  };
#endif

#ifdef KOTH
  const Score KothDistanceBonus[6] = {
    S(1634, 1553), S(400, 384), S(165, 174), S(83, 87), S(49, 50), S(0, 0)
  };
  const Score KothSafeCenter = S(159, 211);
#endif

#ifdef ANTI
  const Score PieceCountAnti    = S(122, 119);
  const Score ThreatsAnti[]     = { S(216, 279), S(441, 341) };
  const Score AttacksAnti[2][2][PIECE_TYPE_NB] = {
    {
      { S( 27, 140), S( 23,  95), S(160, 112), S( 78, 129), S( 65,  75), S( 70, 13), S(146, 123) },
      { S( 58,  82), S( 80, 112), S(124,  87), S(103, 110), S(185, 107), S( 72, 60), S(126,  62) }
    },
    {
      { S(111, 127), S(102,  95), S(121, 183), S(140,  37), S(120,  99), S( 55, 11), S( 88,  93) },
      { S( 56,  69), S( 72, 124), S(109, 154), S( 98, 149), S(129, 113), S(147, 72), S(157, 152) }
    }
  };
#endif

#ifdef LOSERS
  const Score PieceCountLosers    = S(122, 119);
  const Score ThreatsLosers[]     = { S(216, 279), S(441, 341) };
  const Score AttacksLosers[2][2][PIECE_TYPE_NB] = {
    {
      { S( 27, 140), S( 23,  95), S(160, 112), S( 78, 129), S( 65,  75), S( 70, 13), S(146, 123) },
      { S( 58,  82), S( 80, 112), S(124,  87), S(103, 110), S(185, 107), S( 72, 60), S(126,  62) }
    },
    {
      { S(111, 127), S(102,  95), S(121, 183), S(140,  37), S(120,  99), S( 55, 11), S( 88,  93) },
      { S( 56,  69), S( 72, 124), S(109, 154), S( 98, 149), S(129, 113), S(147, 72), S(157, 152) }
    }
  };
#endif

#ifdef CRAZYHOUSE
  const int KingDangerInHand[PIECE_TYPE_NB] = {
    0, 128, 128, 28, 69, 75
  };
#endif

#ifdef RACE
  // Bonus for distance of king from 8th rank
  const Score KingRaceBonus[RANK_NB] = {
    S(14216, 14428), S(5931, 5364), S(4372, 3800), S(2678, 2467),
    S( 1577,  1515), S( 960,  914), S( 518,  480), S(   0,    0)
  };
#endif

  // PassedFile[File] contains a bonus according to the file of a passed pawn
  const Score PassedFile[FILE_NB] = {
    S(  9, 10), S( 2, 10), S( 1, -8), S(-20,-12),
    S(-20,-12), S( 1, -8), S( 2, 10), S(  9, 10)
  };

  // Assorted bonuses and penalties used by evaluation
  const Score MinorBehindPawn     = S(16,  0);
  const Score BishopPawns         = S( 8, 12);
  const Score RookOnPawn          = S( 8, 24);
  const Score TrappedRook         = S(92,  0);
  const Score WeakQueen           = S(50, 10);
  const Score OtherCheck          = S(10, 10);
  const Score CloseEnemies[VARIANT_NB] = {
    S( 7,  0),
#ifdef ANTI
    S( 0,  0),
#endif
#ifdef ATOMIC
    S(17,  0),
#endif
#ifdef CRAZYHOUSE
    S(13, 20),
#endif
#ifdef HORDE
    S( 7,  0),
#endif
#ifdef KOTH
    S( 7,  0),
#endif
#ifdef LOSERS
    S( 7,  0),
#endif
#ifdef RACE
    S( 0,  0),
#endif
#ifdef RELAY
    S( 7,  0),
#endif
#ifdef THREECHECK
    S(15,  0),
#endif
  };
  const Score PawnlessFlank       = S(20, 80);
  const Score LooseEnemies        = S( 0, 25);
  const Score ThreatByHangingPawn = S(71, 61);
  const Score ThreatByRank        = S(16,  3);
  const Score Hanging             = S(48, 27);
  const Score ThreatByPawnPush    = S(38, 22);
  const Score HinderPassedPawn    = S( 7,  0);

  // Penalty for a bishop on a1/h1 (a8/h8 for black) which is trapped by
  // a friendly pawn on b2/g2 (b7/g7 for black). This can obviously only
  // happen in Chess960 games.
  const Score TrappedBishopA1H1 = S(50, 50);

  #undef S
  #undef V

  // KingAttackWeights[PieceType] contains king attack weights by piece type
  const int KingAttackWeights[PIECE_TYPE_NB] = { 0, 0, 78, 56, 45, 11 };

  // Penalties for enemy's safe checks
  const int QueenContactCheck = 997;
  const int QueenCheck        = 745;
  const int RookCheck         = 688;
  const int BishopCheck       = 588;
  const int KnightCheck       = 924;

  // Threshold for lazy evaluation
  const Value LazyThreshold = Value(1500);

  // eval_init() initializes king and attack bitboards for a given color
  // adding pawn attacks. To be done at the beginning of the evaluation.

  template<Color Us>
  void eval_init(const Position& pos, EvalInfo& ei) {

    const Color  Them = (Us == WHITE ? BLACK : WHITE);
    const Square Up   = (Us == WHITE ? NORTH : SOUTH);
    const Square Down = (Us == WHITE ? SOUTH : NORTH);
    const Bitboard LowRanks = (Us == WHITE ? Rank2BB | Rank3BB: Rank7BB | Rank6BB);

    // Find our pawns on the first two ranks, and those which are blocked
    Bitboard b = pos.pieces(Us, PAWN) & (shift<Down>(pos.pieces()) | LowRanks);

    // Squares occupied by those pawns, by our king, or controlled by enemy pawns
    // are excluded from the mobility area.
    ei.mobilityArea[Us] = ~(b | pos.square<KING>(Us) | ei.pe->pawn_attacks(Them));

    // Initialise the attack bitboards with the king and pawn information
#ifdef ANTI
    if (pos.is_anti())
    {
        ei.attackedBy[Us][KING] = 0;
        Bitboard kings = pos.pieces(Us, KING);
        while (kings)
            ei.attackedBy[Us][KING] |= pos.attacks_from<KING>(pop_lsb(&kings));
        b = ei.attackedBy[Us][KING];
    }
    else
#endif
    b = ei.attackedBy[Us][KING] = pos.attacks_from<KING>(pos.square<KING>(Us));
    ei.attackedBy[Us][PAWN] = ei.pe->pawn_attacks(Us);

    ei.attackedBy2[Us]            = b & ei.attackedBy[Us][PAWN];
    ei.attackedBy[Us][ALL_PIECES] = b | ei.attackedBy[Us][PAWN];

    // Init our king safety tables only if we are going to use them
    if ((
#ifdef ANTI
        !pos.is_anti() &&
#endif
        (pos.non_pawn_material(Them) >= QueenValueMg))
#ifdef CRAZYHOUSE
        || pos.is_house()
#endif
    )
    {
        ei.kingRing[Us] = b | shift<Up>(b);
        ei.kingAttackersCount[Them] = popcount(b & ei.pe->pawn_attacks(Them));
        ei.kingAdjacentZoneAttacksCount[Them] = ei.kingAttackersWeight[Them] = 0;
    }
    else
        ei.kingRing[Us] = ei.kingAttackersCount[Them] = 0;
  }


  // evaluate_pieces() assigns bonuses and penalties to the pieces of a given
  // color and type.

  template<bool DoTrace, Color Us = WHITE, PieceType Pt = KNIGHT>
  Score evaluate_pieces(const Position& pos, EvalInfo& ei, Score* mobility) {

    const PieceType NextPt = (Us == WHITE ? Pt : PieceType(Pt + 1));
    const Color Them = (Us == WHITE ? BLACK : WHITE);
    const Bitboard OutpostRanks = (Us == WHITE ? Rank4BB | Rank5BB | Rank6BB
                                               : Rank5BB | Rank4BB | Rank3BB);
    const Square* pl = pos.squares<Pt>(Us);

    Bitboard b, bb;
    Square s;
    Score score = SCORE_ZERO;

    ei.attackedBy[Us][Pt] = 0;

    while ((s = *pl++) != SQ_NONE)
    {
        // Find attacked squares, including x-ray attacks for bishops and rooks
        b = Pt == BISHOP ? attacks_bb<BISHOP>(s, pos.pieces() ^ pos.pieces(Us, QUEEN))
          : Pt ==   ROOK ? attacks_bb<  ROOK>(s, pos.pieces() ^ pos.pieces(Us, ROOK, QUEEN))
                         : pos.attacks_from<Pt>(s);

        if (pos.pinned_pieces(Us) & s)
            b &= LineBB[pos.square<KING>(Us)][s];

        ei.attackedBy2[Us] |= ei.attackedBy[Us][ALL_PIECES] & b;
        ei.attackedBy[Us][ALL_PIECES] |= ei.attackedBy[Us][Pt] |= b;

        if (b & ei.kingRing[Them])
        {
            ei.kingAttackersCount[Us]++;
            ei.kingAttackersWeight[Us] += KingAttackWeights[Pt];
            ei.kingAdjacentZoneAttacksCount[Us] += popcount(b & ei.attackedBy[Them][KING]);
        }

#ifdef ANTI
        if (pos.is_anti()) {} else
#endif
        if (Pt == QUEEN)
            b &= ~(  ei.attackedBy[Them][KNIGHT]
                   | ei.attackedBy[Them][BISHOP]
                   | ei.attackedBy[Them][ROOK]);

        int mob = popcount(b & ei.mobilityArea[Us]);
#ifdef ANTI
        if (pos.is_anti())
            mob = popcount(b);
#endif

        mobility[Us] += MobilityBonus[pos.variant()][Pt][mob];

#ifdef ANTI
        if (pos.is_anti())
            continue;
#endif
        if (Pt == BISHOP || Pt == KNIGHT)
        {
            // Bonus for outpost squares
            bb = OutpostRanks & ~ei.pe->pawn_attacks_span(Them);
            if (bb & s)
                score += Outpost[Pt == BISHOP][!!(ei.attackedBy[Us][PAWN] & s)] * 2;
            else
            {
                bb &= b & ~pos.pieces(Us);
                if (bb)
                   score += Outpost[Pt == BISHOP][!!(ei.attackedBy[Us][PAWN] & bb)];
            }

            // Bonus when behind a pawn
            if (    relative_rank(Us, s) < RANK_5
                && (pos.pieces(PAWN) & (s + pawn_push(Us))))
                score += MinorBehindPawn;

            // Penalty for pawns on the same color square as the bishop
            if (Pt == BISHOP)
                score -= BishopPawns * ei.pe->pawns_on_same_color_squares(Us, s);

            // An important Chess960 pattern: A cornered bishop blocked by a friendly
            // pawn diagonally in front of it is a very serious problem, especially
            // when that pawn is also blocked.
            if (   Pt == BISHOP
                && pos.is_chess960()
                && (s == relative_square(Us, SQ_A1) || s == relative_square(Us, SQ_H1)))
            {
                Square d = pawn_push(Us) + (file_of(s) == FILE_A ? EAST : WEST);
                if (pos.piece_on(s + d) == make_piece(Us, PAWN))
                    score -= !pos.empty(s + d + pawn_push(Us))                ? TrappedBishopA1H1 * 4
                            : pos.piece_on(s + d + d) == make_piece(Us, PAWN) ? TrappedBishopA1H1 * 2
                                                                              : TrappedBishopA1H1;
            }
        }

        if (Pt == ROOK)
        {
            // Bonus for aligning with enemy pawns on the same rank/file
            if (relative_rank(Us, s) >= RANK_5)
                score += RookOnPawn * popcount(pos.pieces(Them, PAWN) & PseudoAttacks[ROOK][s]);

            // Bonus when on an open or semi-open file
            if (ei.pe->semiopen_file(Us, file_of(s)))
                score += RookOnFile[!!ei.pe->semiopen_file(Them, file_of(s))];

            // Penalty when trapped by the king, even more if the king cannot castle
            else if (mob <= 3)
            {
                Square ksq = pos.square<KING>(Us);

                if (   ((file_of(ksq) < FILE_E) == (file_of(s) < file_of(ksq)))
                    && !ei.pe->semiopen_side(Us, file_of(ksq), file_of(s) < file_of(ksq)))
                    score -= (TrappedRook - make_score(mob * 22, 0)) * (1 + !pos.can_castle(Us));
            }
        }

        if (Pt == QUEEN)
        {
            // Penalty if any relative pin or discovered attack against the queen
            Bitboard pinners;
            if (pos.slider_blockers(pos.pieces(Them, ROOK, BISHOP), s, pinners))
                score -= WeakQueen;
        }
    }

    if (DoTrace)
        Trace::add(Pt, Us, score);

    // Recursively call evaluate_pieces() of next piece type until KING is excluded
    return score - evaluate_pieces<DoTrace, Them, NextPt>(pos, ei, mobility);
  }

  template<>
  Score evaluate_pieces<false, WHITE, KING>(const Position&, EvalInfo&, Score*) { return SCORE_ZERO; }
  template<>
  Score evaluate_pieces< true, WHITE, KING>(const Position&, EvalInfo&, Score*) { return SCORE_ZERO; }


  // evaluate_king() assigns bonuses and penalties to a king of a given color

  const Bitboard CenterFiles = FileCBB | FileDBB | FileEBB | FileFBB;

  const Bitboard KingFlank[FILE_NB] = {
    CenterFiles >> 2, CenterFiles >> 2, CenterFiles >> 2, CenterFiles, CenterFiles,
    CenterFiles << 2, CenterFiles << 2, CenterFiles << 2
  };

  const int maxDanger[VARIANT_NB] = {
    2 * int(BishopValueMg),
#ifdef ANTI
    2 * int(BishopValueMg),
#endif
#ifdef ATOMIC
    2 * int(BishopValueMg),
#endif
#ifdef CRAZYHOUSE
    1693,
#endif
#ifdef HORDE
    2 * int(BishopValueMg),
#endif
#ifdef KOTH
    2 * int(BishopValueMg),
#endif
#ifdef LOSERS
    2 * int(BishopValueMg),
#endif
#ifdef RACE
    2 * int(BishopValueMg),
#endif
#ifdef RELAY
    2 * int(BishopValueMg),
#endif
#ifdef THREECHECK
    4 * int(BishopValueMg),
#endif
  };

  template<Color Us, bool DoTrace>
  Score evaluate_king(const Position& pos, const EvalInfo& ei) {

    const Color Them    = (Us == WHITE ? BLACK : WHITE);
    const Square Up     = (Us == WHITE ? NORTH : SOUTH);
    const Bitboard Camp = (Us == WHITE ? ~Bitboard(0) ^ Rank6BB ^ Rank7BB ^ Rank8BB
                                       : ~Bitboard(0) ^ Rank1BB ^ Rank2BB ^ Rank3BB);

    const Square ksq = pos.square<KING>(Us);
    Bitboard undefended, b, b1, b2, safe, other;
    int kingDanger;

    // King shelter and enemy pawns storm
    Score score = ei.pe->king_safety<Us>(pos, ksq);

    // Main king safety evaluation
    if (ei.kingAttackersCount[Them])
    {
        // Find the attacked squares which are defended only by our king...
        undefended =   ei.attackedBy[Them][ALL_PIECES]
                    &  ei.attackedBy[Us][KING]
                    & ~ei.attackedBy2[Us];

        // ... and those which are not defended at all in the larger king ring
        b =  ei.attackedBy[Them][ALL_PIECES] & ~ei.attackedBy[Us][ALL_PIECES]
           & ei.kingRing[Us] & ~pos.pieces(Them);

        // Initialize the 'kingDanger' variable, which will be transformed
        // later into a king danger score. The initial value is based on the
        // number and types of the enemy's attacking pieces, the number of
        // attacked and undefended squares around our king and the quality of
        // the pawn shelter (current 'score' value).
        kingDanger =  std::min(807, ei.kingAttackersCount[Them] * ei.kingAttackersWeight[Them])
                    + 101 * ei.kingAdjacentZoneAttacksCount[Them]
                    + 235 * popcount(undefended)
<<<<<<< HEAD
                    + 134 * (popcount(b) + !!ei.pinnedPieces[Us])
                    - 717 * (!(pos.count<QUEEN>(Them)
#ifdef CRAZYHOUSE
                               || pos.is_house()
#endif
                            ))
=======
                    + 134 * (popcount(b) + !!pos.pinned_pieces(Us))
                    - 717 * !pos.count<QUEEN>(Them)
>>>>>>> 471f7a1b
                    -   7 * mg_value(score) / 5 - 5;
        Bitboard h = 0;

#ifdef CRAZYHOUSE
        if (pos.is_house()) {
            for (PieceType pt = PAWN; pt <= QUEEN; ++pt)
                kingDanger += KingDangerInHand[pt] * pos.count_in_hand(Them, pt);
            h = pos.count_in_hand(Them, QUEEN) ? undefended & ~pos.pieces() : 0;
        }
#endif

        // Analyse the enemy's safe queen contact checks. Firstly, find the
        // undefended squares around our king reachable by the enemy queen...
        b = undefended & ei.attackedBy[Them][QUEEN] & ~pos.pieces(Them);
#ifdef ATOMIC
        if (pos.is_atomic())
            b |= ei.attackedBy[Us][KING];
#endif

        // ...and keep squares supported by another enemy piece
        kingDanger += QueenContactCheck * popcount(b & ei.attackedBy2[Them] |
                              // or those where queen can be safely dropped
                                                   h & ei.attackedBy[Them][ALL_PIECES]);

        // Analyse the safe enemy's checks which are possible on next move
        safe  = ~(ei.attackedBy[Us][ALL_PIECES] | pos.pieces(Them));
#ifdef ATOMIC
        if (pos.is_atomic())
            safe |= ei.attackedBy[Us][KING];
#endif

        b1 = pos.attacks_from<ROOK  >(ksq);
        b2 = pos.attacks_from<BISHOP>(ksq);

        // Enemy queen safe checks
        if ((b1 | b2) & (h | ei.attackedBy[Them][QUEEN]) & safe)
            kingDanger += QueenCheck;

        // Defended by our queen only
        Bitboard dqo =  ei.attackedBy2[Them]
               & ~(ei.attackedBy2[Us] | pos.pieces(Them))
               & ei.attackedBy[Us][QUEEN];
        // For minors and rooks, also consider the square safe if attacked twice,
        // and only defended by our queen.
        Bitboard dropSafe = (safe | ei.attackedBy[Them][ALL_PIECES] & dqo) & ~pos.pieces(Us);
        safe |=  dqo;

        // Some other potential checks are also analysed, even from squares
        // currently occupied by the opponent own pieces, as long as the square
        // is not attacked by our pawns, and is not occupied by a blocked pawn.
        other = ~(   ei.attackedBy[Us][PAWN]
                  | (pos.pieces(Them, PAWN) & shift<Up>(pos.pieces(PAWN))));
#ifdef THREECHECK
        if (pos.is_three_check() && pos.checks_given(Them))
            other = safe = ~pos.pieces(Them);
#endif

        // Enemy rooks safe and other checks
#ifdef CRAZYHOUSE
        h = pos.is_house() && pos.count_in_hand(Them, ROOK) ? ~pos.pieces() : 0;
#endif
        if (b1 & (ei.attackedBy[Them][ROOK] & safe | dropSafe & h))
            kingDanger += RookCheck;

        else if (b1 & (h | ei.attackedBy[Them][ROOK]) & other)
            score -= OtherCheck;

        // Enemy bishops safe and other checks
#ifdef CRAZYHOUSE
        h = pos.is_house() && pos.count_in_hand(Them, BISHOP) ? ~pos.pieces() : 0;
#endif
        if (b2 & (ei.attackedBy[Them][BISHOP] & safe | dropSafe & h))
            kingDanger += BishopCheck;

        else if (b2 & (h | ei.attackedBy[Them][BISHOP]) & other)
            score -= OtherCheck;

        // Enemy knights safe and other checks
#ifdef CRAZYHOUSE
        h = pos.is_house() && pos.count_in_hand(Them, KNIGHT) ? ~pos.pieces() : 0;
#endif
        Bitboard k = pos.attacks_from<KNIGHT>(ksq);
        b = k & ei.attackedBy[Them][KNIGHT];
        if (b & safe | k & h & dropSafe)
            kingDanger += KnightCheck;

        else if ((b | k & h) & other)
            score -= OtherCheck;

#ifdef ATOMIC
    if (pos.is_atomic())
        score -= make_score(100, 100) * popcount(ei.attackedBy[Us][KING] & pos.pieces());
#endif
        // Transform the kingDanger units into a Score, and substract it from the evaluation
        if (kingDanger > 0)
        {
#ifdef THREECHECK
            if (pos.is_three_check())
            {
                switch(pos.checks_given(Them))
                {
                case CHECKS_NB:
                case CHECKS_3:
                case CHECKS_2:  kingDanger += 2 * kingDanger; break;
                case CHECKS_1:  kingDanger += kingDanger; break;
                case CHECKS_0:  kingDanger += kingDanger / 2; break;
                }
            }
#endif
            int v = std::min(kingDanger * kingDanger / 4096, maxDanger[pos.variant()]);
            score -=
#ifdef CRAZYHOUSE
                     pos.is_house() ? make_score(v, v) :
#endif
                     make_score(v, 0);
        }
    }

    // King tropism: firstly, find squares that opponent attacks in our king flank
    File kf = file_of(ksq);
    b = ei.attackedBy[Them][ALL_PIECES] & KingFlank[kf] & Camp;

    assert(((Us == WHITE ? b << 4 : b >> 4) & b) == 0);
    assert(popcount(Us == WHITE ? b << 4 : b >> 4) == popcount(b));

    // Secondly, add the squares which are attacked twice in that flank and
    // which are not defended by our pawns.
    b =  (Us == WHITE ? b << 4 : b >> 4)
       | (b & ei.attackedBy2[Them] & ~ei.attackedBy[Us][PAWN]);

    score -= CloseEnemies[pos.variant()] * popcount(b);

    // Penalty when our king is on a pawnless flank
    if (!(pos.pieces(PAWN) & KingFlank[kf]))
        score -= PawnlessFlank;

    if (DoTrace)
        Trace::add(KING, Us, score);

    return score;
  }


  // evaluate_threats() assigns bonuses according to the types of the attacking
  // and the attacked pieces.

  template<Color Us, bool DoTrace>
  Score evaluate_threats(const Position& pos, const EvalInfo& ei) {

    const Color Them        = (Us == WHITE ? BLACK      : WHITE);
    const Square Up         = (Us == WHITE ? NORTH      : SOUTH);
    const Square Left       = (Us == WHITE ? NORTH_WEST : SOUTH_EAST);
    const Square Right      = (Us == WHITE ? NORTH_EAST : SOUTH_WEST);
    const Bitboard TRank2BB = (Us == WHITE ? Rank2BB    : Rank7BB);
    const Bitboard TRank7BB = (Us == WHITE ? Rank7BB    : Rank2BB);

    Bitboard b, weak, defended, safeThreats;
    Score score = SCORE_ZERO;
#ifdef ANTI
    if (pos.is_anti())
    {
        bool weCapture = ei.attackedBy[Us][ALL_PIECES] & pos.pieces(Them);
        bool theyCapture = ei.attackedBy[Them][ALL_PIECES] & pos.pieces(Us);

        // Penalties for possible captures
        if (weCapture)
        {
            // Penalty if we only attack unprotected pieces
            bool theyDefended = ei.attackedBy[Us][ALL_PIECES] & pos.pieces(Them) & ei.attackedBy[Them][ALL_PIECES];
            for (PieceType pt = PAWN; pt <= KING; ++pt)
            {
                if (ei.attackedBy[Us][pt] & pos.pieces(Them) & ~ei.attackedBy2[Us])
                    score -= AttacksAnti[theyCapture][theyDefended][pt];
                else if (ei.attackedBy[Us][pt] & pos.pieces(Them))
                    score -= AttacksAnti[theyCapture][theyDefended][NO_PIECE_TYPE];
            }
            // If both colors attack pieces, increase penalty with piece count
            if (theyCapture)
                score -= PieceCountAnti * pos.count<ALL_PIECES>(Us);
        }
        // Bonus if we threaten to force captures (ignoring possible discoveries)
        if (!weCapture || theyCapture)
        {
            b = pos.pieces(Us, PAWN);
            Bitboard pawnPushes = shift<Up>(b | (shift<Up>(b & TRank2BB) & ~pos.pieces())) & ~pos.pieces();
            Bitboard pieceMoves = (ei.attackedBy[Us][KNIGHT] | ei.attackedBy[Us][BISHOP] | ei.attackedBy[Us][ROOK]
                                 | ei.attackedBy[Us][QUEEN] | ei.attackedBy[Us][KING]) & ~pos.pieces();
            Bitboard threats = pawnPushes | pieceMoves;
            Bitboard unprotectedPawnPushes = pawnPushes & ~ei.attackedBy[Us][ALL_PIECES];
            Bitboard unprotectedPieceMoves = pieceMoves & ~ei.attackedBy2[Us];
            safeThreats = unprotectedPawnPushes | unprotectedPieceMoves;

            score += ThreatsAnti[0] * popcount(ei.attackedBy[Them][ALL_PIECES] & threats);
            score += ThreatsAnti[1] * popcount(ei.attackedBy[Them][ALL_PIECES] & safeThreats);
        }
    }
    else
#endif
#ifdef LOSERS
    if (pos.is_losers())
    {
        bool weCapture = ei.attackedBy[Us][ALL_PIECES] & pos.pieces(Them);
        bool theyCapture = ei.attackedBy[Them][ALL_PIECES] & pos.pieces(Us);

        // Penalties for possible captures
        if (weCapture)
        {
            // Penalty if we only attack unprotected pieces
            bool theyDefended = ei.attackedBy[Us][ALL_PIECES] & pos.pieces(Them) & ei.attackedBy[Them][ALL_PIECES];
            for (PieceType pt = PAWN; pt <= KING; ++pt)
            {
                if (ei.attackedBy[Us][pt] & pos.pieces(Them) & ~ei.attackedBy2[Us])
                    score -= AttacksLosers[theyCapture][theyDefended][pt];
                else if (ei.attackedBy[Us][pt] & pos.pieces(Them))
                    score -= AttacksLosers[theyCapture][theyDefended][NO_PIECE_TYPE];
            }
            // If both colors attack pieces, increase penalty with piece count
            if (theyCapture)
                score -= PieceCountLosers * pos.count<ALL_PIECES>(Us);
        }
        // Bonus if we threaten to force captures (ignoring possible discoveries)
        if (!weCapture || theyCapture)
        {
            b = pos.pieces(Us, PAWN);
            Bitboard pawnPushes = shift<Up>(b | (shift<Up>(b & TRank2BB) & ~pos.pieces())) & ~pos.pieces();
            Bitboard pieceMoves = (ei.attackedBy[Us][KNIGHT] | ei.attackedBy[Us][BISHOP] | ei.attackedBy[Us][ROOK]
                                 | ei.attackedBy[Us][QUEEN] | ei.attackedBy[Us][KING]) & ~pos.pieces();
            Bitboard threats = pawnPushes | pieceMoves;
            Bitboard unprotectedPawnPushes = pawnPushes & ~ei.attackedBy[Us][ALL_PIECES];
            Bitboard unprotectedPieceMoves = pieceMoves & ~ei.attackedBy2[Us];
            safeThreats = unprotectedPawnPushes | unprotectedPieceMoves;

            score += ThreatsLosers[0] * popcount(ei.attackedBy[Them][ALL_PIECES] & threats);
            score += ThreatsLosers[1] * popcount(ei.attackedBy[Them][ALL_PIECES] & safeThreats);
        }
    }
    else
#endif
    {

#ifdef ATOMIC
    if (pos.is_atomic()) {} else
#endif
    // Small bonus if the opponent has loose pawns or pieces
    if (   (pos.pieces(Them) ^ pos.pieces(Them, QUEEN, KING))
        & ~(ei.attackedBy[Us][ALL_PIECES] | ei.attackedBy[Them][ALL_PIECES]))
        score += LooseEnemies;

    // Non-pawn enemies attacked by a pawn
#ifdef ATOMIC
    if (pos.is_atomic())
        weak = 0;
    else
#endif
    weak = (pos.pieces(Them) ^ pos.pieces(Them, PAWN)) & ei.attackedBy[Us][PAWN];

    if (weak)
    {
        b = pos.pieces(Us, PAWN) & ( ~ei.attackedBy[Them][ALL_PIECES]
                                    | ei.attackedBy[Us][ALL_PIECES]);

        safeThreats = (shift<Right>(b) | shift<Left>(b)) & weak;

        if (weak ^ safeThreats)
            score += ThreatByHangingPawn;

        while (safeThreats)
            score += ThreatBySafePawn[type_of(pos.piece_on(pop_lsb(&safeThreats)))];
    }

    // Non-pawn enemies defended by a pawn
#ifdef ATOMIC
    if (pos.is_atomic())
        defended = pos.pieces(Them) ^ pos.pieces(Them, PAWN);
    else
#endif
    defended = (pos.pieces(Them) ^ pos.pieces(Them, PAWN)) & ei.attackedBy[Them][PAWN];

    // Enemies not defended by a pawn and under our attack
#ifdef ATOMIC
    if (pos.is_atomic())
        weak = 0;
    else
#endif
    weak =   pos.pieces(Them)
          & ~ei.attackedBy[Them][PAWN]
          &  ei.attackedBy[Us][ALL_PIECES];

    // Add a bonus according to the kind of attacking pieces
    if (defended | weak)
    {
        b = (defended | weak) & (ei.attackedBy[Us][KNIGHT] | ei.attackedBy[Us][BISHOP]);
        while (b)
        {
            Square s = pop_lsb(&b);
            score += ThreatByMinor[type_of(pos.piece_on(s))];
            if (type_of(pos.piece_on(s)) != PAWN)
                score += ThreatByRank * (int)relative_rank(Them, s);
        }

        b = (pos.pieces(Them, QUEEN) | weak) & ei.attackedBy[Us][ROOK];
        while (b)
        {
            Square s = pop_lsb(&b);
            score += ThreatByRook[type_of(pos.piece_on(s))];
            if (type_of(pos.piece_on(s)) != PAWN)
                score += ThreatByRank * (int)relative_rank(Them, s);
        }

        score += Hanging * popcount(weak & ~ei.attackedBy[Them][ALL_PIECES]);

        b = weak & ei.attackedBy[Us][KING];
#ifdef ATOMIC
        if (pos.is_atomic()) {} else
#endif
        if (b)
            score += ThreatByKing[more_than_one(b)];
    }

    // Bonus if some pawns can safely push and attack an enemy piece
    b = pos.pieces(Us, PAWN) & ~TRank7BB;
    b = shift<Up>(b | (shift<Up>(b & TRank2BB) & ~pos.pieces()));

#ifdef ATOMIC
    if (pos.is_atomic())
        b &=  ~pos.pieces();
    else
#endif
    b &=  ~pos.pieces()
        & ~ei.attackedBy[Them][PAWN]
        & (ei.attackedBy[Us][ALL_PIECES] | ~ei.attackedBy[Them][ALL_PIECES]);

    b =  (shift<Left>(b) | shift<Right>(b))
       &  pos.pieces(Them)
       & ~ei.attackedBy[Us][PAWN];

    score += ThreatByPawnPush * popcount(b);

#ifdef THREECHECK
    if (pos.is_three_check())
        score += ChecksGivenBonus[pos.checks_given(Us)];
#endif
#ifdef HORDE
    if (pos.is_horde() && pos.is_horde_color(Them))
    {
        // Add a bonus according to how close we are to breaking through the pawn wall
        if (pos.pieces(Us, ROOK) | pos.pieces(Us, QUEEN))
        {
            int min = 8;
            if ((ei.attackedBy[Us][QUEEN] | ei.attackedBy[Us][ROOK]) & rank_bb(RANK_1))
                min = 0;
            else
            {
                for (File f = FILE_A; f <= FILE_H; ++f)
                {
                    int pawns = popcount(pos.pieces(Them, PAWN) & file_bb(f));
                    int pawnsl = f > FILE_A ? std::min(popcount(pos.pieces(Them, PAWN) & FileBB[f - 1]), pawns) : 0;
                    int pawnsr = f < FILE_H ? std::min(popcount(pos.pieces(Them, PAWN) & FileBB[f + 1]), pawns) : 0;
                    min = std::min(min, pawnsl + pawnsr);
                }
            }
            score += ThreatByHangingPawn * pos.count<PAWN>(Them) / (1 + min) / (pos.pieces(Us, QUEEN) ? 2 : 4);
        }
    }
#endif
    }
    if (DoTrace)
        Trace::add(THREAT, Us, score);

    return score;
  }


  // evaluate_passer_pawns() evaluates the passed pawns and candidate passed
  // pawns of the given color.

  template<Color Us, bool DoTrace>
  Score evaluate_passer_pawns(const Position& pos, const EvalInfo& ei) {

    const Color Them = (Us == WHITE ? BLACK : WHITE);

    Bitboard b, bb, squaresToQueen, defendedSquares, unsafeSquares;
    Score score = SCORE_ZERO;

#ifdef RACE
    if (pos.is_race())
    {
        Square ksq = pos.square<KING>(Us);
        int s = relative_rank(BLACK, ksq);
        for (Rank kr = rank_of(ksq), r = Rank(kr + 1); r <= RANK_8; ++r)
            if (!(rank_bb(r) & DistanceRingBB[ksq][r - 1 - kr] & ~ei.attackedBy[Them][ALL_PIECES] & ~pos.pieces(Us)))
                s++;
        score = KingRaceBonus[std::min(s, 7)];
    }
    else
    {
#endif
    b = ei.pe->passed_pawns(Us);

#ifdef KOTH
    if (pos.is_koth())
    {
        Square ksq = pos.square<KING>(Us);
        Square center[4] = {SQ_E4, SQ_D4, SQ_D5, SQ_E5};
        for (int i = 0; i<4; i++)
        {
            int dist = distance(ksq, center[i])
                      + popcount(pos.attackers_to(center[i]) & pos.pieces(Them))
                      + popcount(pos.pieces(Us) & center[i]) ;
            assert(dist > 0);
            score += KothDistanceBonus[std::min(dist - 1, 5)];
        }
    }
#endif
    while (b)
    {
        Square s = pop_lsb(&b);

        assert(!(pos.pieces(PAWN) & forward_bb(Us, s)));

        bb = forward_bb(Us, s) & (ei.attackedBy[Them][ALL_PIECES] | pos.pieces(Them));
        score -= HinderPassedPawn * popcount(bb);

        int r = relative_rank(Us, s) - RANK_2;
        int rr = r * (r - 1);

        Value mbonus = Passed[pos.variant()][MG][r], ebonus = Passed[pos.variant()][EG][r];

        if (rr)
        {
            Square pawnPush = pawn_push(Us);
            Square blockSq = s + pawnPush;
#ifdef HORDE
            if (pos.is_horde())
            {
                // Assume a horde king distance of approximately 5
                if (pos.is_horde_color(Us))
                    ebonus += distance(pos.square<KING>(Them), blockSq) * 5 * rr - 10 * rr;
                else
                    ebonus += 25 * rr - distance(pos.square<KING>(Us), blockSq) * 2 * rr;
            }
            else
#endif
#ifdef ANTI
            if (pos.is_anti()) {} else
#endif
#ifdef ATOMIC
            if (pos.is_atomic())
                ebonus +=  distance(pos.square<KING>(Them), blockSq) * 5 * rr;
            else
#endif
            {
            // Adjust bonus based on the king's proximity
            ebonus +=  distance(pos.square<KING>(Them), blockSq) * 5 * rr
                     - distance(pos.square<KING>(Us  ), blockSq) * 2 * rr;

            // If blockSq is not the queening square then consider also a second push
            if (relative_rank(Us, blockSq) != RANK_8)
                ebonus -= distance(pos.square<KING>(Us), blockSq + pawnPush) * rr;
            }

            // If the pawn is free to advance, then increase the bonus
            if (pos.empty(blockSq))
            {
                // If there is a rook or queen attacking/defending the pawn from behind,
                // consider all the squaresToQueen. Otherwise consider only the squares
                // in the pawn's path attacked or occupied by the enemy.
                defendedSquares = unsafeSquares = squaresToQueen = forward_bb(Us, s);

                bb = forward_bb(Them, s) & pos.pieces(ROOK, QUEEN) & pos.attacks_from<ROOK>(s);

                if (!(pos.pieces(Us) & bb))
                    defendedSquares &= ei.attackedBy[Us][ALL_PIECES];

                if (!(pos.pieces(Them) & bb))
                {
                    unsafeSquares &= ei.attackedBy[Them][ALL_PIECES] | pos.pieces(Them);
                }

                // If there aren't any enemy attacks, assign a big bonus. Otherwise
                // assign a smaller bonus if the block square isn't attacked.
                int k = !unsafeSquares ? 18 : !(unsafeSquares & blockSq) ? 8 : 0;

                // If the path to the queen is fully defended, assign a big bonus.
                // Otherwise assign a smaller bonus if the block square is defended.
                if (defendedSquares == squaresToQueen)
                    k += 6;
                else if (defendedSquares & blockSq)
                    k += 4;

                mbonus += k * rr, ebonus += k * rr;
            }
            else if (pos.pieces(Us) & blockSq)
                mbonus += rr + r * 2, ebonus += rr + r * 2;
        } // rr != 0

        // Assign a small bonus when the opponent has no pieces left
        if (!pos.non_pawn_material(Them))
            ebonus += 20;

        // Scale down bonus for candidate passers which need more than one pawn
        // push to become passed.
        if (!pos.pawn_passed(Us, s + pawn_push(Us)))
            mbonus /= 2, ebonus /= 2;

        score += make_score(mbonus, ebonus) + PassedFile[file_of(s)];
    }
#ifdef RACE
    }
#endif
    if (DoTrace)
        Trace::add(PASSED, Us, score);

    // Add the scores to the middlegame and endgame eval
    return score;
  }


  // evaluate_space() computes the space evaluation for a given side. The
  // space evaluation is a simple bonus based on the number of safe squares
  // available for minor pieces on the central four files on ranks 2--4. Safe
  // squares one, two or three squares behind a friendly pawn are counted
  // twice. Finally, the space bonus is multiplied by a weight. The aim is to
  // improve play on game opening.
  template<Color Us>
  Score evaluate_space(const Position& pos, const EvalInfo& ei) {

    const Color Them = (Us == WHITE ? BLACK : WHITE);
    const Bitboard SpaceMask =
      Us == WHITE ? CenterFiles & (Rank2BB | Rank3BB | Rank4BB)
                  : CenterFiles & (Rank7BB | Rank6BB | Rank5BB);

    // Find the safe squares for our pieces inside the area defined by
    // SpaceMask. A square is unsafe if it is attacked by an enemy
    // pawn, or if it is undefended and attacked by an enemy piece.
    Bitboard safe =   SpaceMask
                   & ~pos.pieces(Us, PAWN)
                   & ~ei.attackedBy[Them][PAWN]
                   & (ei.attackedBy[Us][ALL_PIECES] | ~ei.attackedBy[Them][ALL_PIECES]);
#ifdef HORDE
    if (pos.is_horde())
        safe =   ~ei.attackedBy[Them][PAWN]
               & (ei.attackedBy[Us][ALL_PIECES] | ~ei.attackedBy[Them][ALL_PIECES]);
#endif

    // Find all squares which are at most three squares behind some friendly pawn
    Bitboard behind = pos.pieces(Us, PAWN);
    behind |= (Us == WHITE ? behind >>  8 : behind <<  8);
    behind |= (Us == WHITE ? behind >> 16 : behind << 16);
#ifdef HORDE
    if (pos.is_horde())
        behind |= (Us == WHITE ? behind >> 24 : behind << 24);
#endif

    // Since SpaceMask[Us] is fully on our half of the board...
#ifdef HORDE
    assert(pos.is_horde() || unsigned(safe >> (Us == WHITE ? 32 : 0)) == 0);
#else
    assert(unsigned(safe >> (Us == WHITE ? 32 : 0)) == 0);
#endif

    // ...count safe + (behind & safe) with a single popcount.
    int bonus = popcount((Us == WHITE ? safe << 32 : safe >> 32) | (behind & safe));
#ifdef HORDE
    if (pos.is_horde())
        bonus = popcount(safe) + popcount(behind & safe);
    else
#endif
    bonus = std::min(16, bonus);
    int weight = pos.count<ALL_PIECES>(Us) - 2 * ei.pe->open_files();
#ifdef THREECHECK
    if (pos.is_three_check())
        weight -= pos.checks_count();
#endif
#ifdef HORDE
    if (pos.is_horde() && pos.is_horde_color(Us))
        return make_score(bonus * weight * weight / 200, 0);
#endif
#ifdef KOTH
    if (pos.is_koth())
        return make_score(bonus * weight * weight / 22, 0)
              + KothSafeCenter * popcount(safe & behind & (Rank4BB | Rank5BB) & (FileDBB | FileEBB));
#endif

    return make_score(bonus * weight * weight / 18, 0);
  }


  // evaluate_initiative() computes the initiative correction value for the
  // position, i.e., second order bonus/malus based on the known attacking/defending
  // status of the players.
  Score evaluate_initiative(const Position& pos, int asymmetry, Value eg) {

#ifdef ANTI
    if (pos.is_anti())
        return make_score(TempoValue[pos.variant()][MG], TempoValue[pos.variant()][EG]);
#endif
    int kingDistance =  distance<File>(pos.square<KING>(WHITE), pos.square<KING>(BLACK))
                      - distance<Rank>(pos.square<KING>(WHITE), pos.square<KING>(BLACK));
    int pawns = pos.count<PAWN>(WHITE) + pos.count<PAWN>(BLACK);

    // Compute the initiative bonus for the attacking side
    int initiative = TempoValue[pos.variant()][EG] + 8 * (asymmetry + kingDistance - 15) + 12 * pawns;

    // Now apply the bonus: note that we find the attacking side by extracting
    // the sign of the endgame value, and that we carefully cap the bonus so
    // that the endgame score will never be divided by more than two.
    int value = ((eg > 0) - (eg < 0)) * std::max(initiative, -abs(eg / 2));

    return make_score(TempoValue[pos.variant()][MG], value);
  }


  // evaluate_scale_factor() computes the scale factor for the winning side
  ScaleFactor evaluate_scale_factor(const Position& pos, const EvalInfo& ei, Value eg) {

    Color strongSide = eg > VALUE_DRAW ? WHITE : BLACK;
    ScaleFactor sf = ei.me->scale_factor(pos, strongSide);

    // If we don't already have an unusual scale factor, check for certain
    // types of endgames, and use a lower scale for those.
#ifdef ATOMIC
    if (pos.is_atomic()) {} else
#endif
    if (    ei.me->game_phase() < PHASE_MIDGAME
        && (sf == SCALE_FACTOR_NORMAL || sf == SCALE_FACTOR_ONEPAWN))
    {
        if (pos.opposite_bishops())
        {
            // Endgame with opposite-colored bishops and no other pieces (ignoring pawns)
            // is almost a draw, in case of KBP vs KB, it is even more a draw.
            if (   pos.non_pawn_material(WHITE) == BishopValueMg
                && pos.non_pawn_material(BLACK) == BishopValueMg)
                sf = more_than_one(pos.pieces(PAWN)) ? ScaleFactor(31) : ScaleFactor(9);

            // Endgame with opposite-colored bishops, but also other pieces. Still
            // a bit drawish, but not as drawish as with only the two bishops.
            else
                sf = ScaleFactor(46);
        }
        // Endings where weaker side can place his king in front of the opponent's
        // pawns are drawish.
        else if (    abs(eg) <= BishopValueEg
                 &&  pos.count<PAWN>(strongSide) <= 2
                 && !pos.pawn_passed(~strongSide, pos.square<KING>(~strongSide)))
            sf = ScaleFactor(37 + 7 * pos.count<PAWN>(strongSide));
    }
#ifdef HORDE
    if (   pos.is_horde()
        && pos.non_pawn_material(pos.is_horde_color(WHITE) ? WHITE : BLACK) >= QueenValueMg
        && !pos.is_horde_color(strongSide))
        sf = ScaleFactor(10);
#endif

    return sf;
  }

} // namespace

/// evaluate() is the main evaluation function. It returns a static evaluation
/// of the position from the point of view of the side to move.

template<bool DoTrace>
Value Eval::evaluate(const Position& pos) {

  assert(!pos.checkers());

  Score mobility[COLOR_NB] = { SCORE_ZERO, SCORE_ZERO };
  Value v;
  EvalInfo ei;

  if (pos.is_variant_end())
      return pos.variant_result();

  // Probe the material hash table
  ei.me = Material::probe(pos);

  // If we have a specialized evaluation function for the current material
  // configuration, call it and return.
  if (ei.me->specialized_eval_exists())
      return ei.me->evaluate(pos);

  // Initialize score by reading the incrementally updated scores included in
  // the position object (material + piece square tables) and the material
  // imbalance. Score is computed internally from the white point of view.
  Score score = pos.psq_score() + ei.me->imbalance();

  // Probe the pawn hash table
  ei.pe = Pawns::probe(pos);
  score += ei.pe->pawns_score();

  if (pos.variant() == CHESS_VARIANT)
  {
  // Early exit if score is high
  v = (mg_value(score) + eg_value(score)) / 2;
  if (abs(v) > LazyThreshold)
     return pos.side_to_move() == WHITE ? v : -v;
  }

  // Initialize attack and king safety bitboards
  eval_init<WHITE>(pos, ei);
  eval_init<BLACK>(pos, ei);

  // Evaluate all pieces but king and pawns
  score += evaluate_pieces<DoTrace>(pos, ei, mobility);
  score += mobility[WHITE] - mobility[BLACK];

#ifdef ANTI
  if (pos.is_anti()) {} else
#endif
#ifdef RACE
  if (pos.is_race()) {} else
#endif
  // Evaluate kings after all other pieces because we need full attack
  // information when computing the king safety evaluation.
  score +=  evaluate_king<WHITE, DoTrace>(pos, ei)
          - evaluate_king<BLACK, DoTrace>(pos, ei);

  // Evaluate tactical threats, we need full attack information including king
  score +=  evaluate_threats<WHITE, DoTrace>(pos, ei)
          - evaluate_threats<BLACK, DoTrace>(pos, ei);

  // Evaluate passed pawns, we need full attack information including king
  score +=  evaluate_passer_pawns<WHITE, DoTrace>(pos, ei)
          - evaluate_passer_pawns<BLACK, DoTrace>(pos, ei);

  // Evaluate space for both sides, only during opening
#ifdef HORDE
  if (pos.is_horde())
  {
      score +=  evaluate_space<WHITE>(pos, ei)
              - evaluate_space<BLACK>(pos, ei);
  }
  else
  {
#endif
  if (pos.non_pawn_material(WHITE) + pos.non_pawn_material(BLACK) >= 12222)
      score +=  evaluate_space<WHITE>(pos, ei)
              - evaluate_space<BLACK>(pos, ei);

  // Evaluate position potential for the winning side
  score += evaluate_initiative(pos, ei.pe->pawn_asymmetry(), eg_value(score));
#ifdef HORDE
  }
#endif

  // Evaluate scale factor for the winning side
  ScaleFactor sf = evaluate_scale_factor(pos, ei, eg_value(score));

  // Interpolate between a middlegame and a (scaled by 'sf') endgame score
  v =  mg_value(score) * int(ei.me->game_phase())
     + eg_value(score) * int(PHASE_MIDGAME - ei.me->game_phase()) * sf / SCALE_FACTOR_NORMAL;

  v /= int(PHASE_MIDGAME);

  // In case of tracing add all remaining individual evaluation terms
  if (DoTrace)
  {
      Trace::add(MATERIAL, pos.psq_score());
      Trace::add(IMBALANCE, ei.me->imbalance());
      Trace::add(PAWN, ei.pe->pawns_score());
      Trace::add(MOBILITY, mobility[WHITE], mobility[BLACK]);
      if (pos.non_pawn_material(WHITE) + pos.non_pawn_material(BLACK) >= 12222)
          Trace::add(SPACE, evaluate_space<WHITE>(pos, ei)
                          , evaluate_space<BLACK>(pos, ei));
      Trace::add(TOTAL, score);
  }

  return (pos.side_to_move() == WHITE ? v : -v) + Eval::Tempo[pos.variant()]; // Side to move point of view
}

// Explicit template instantiations
template Value Eval::evaluate<true >(const Position&);
template Value Eval::evaluate<false>(const Position&);


/// trace() is like evaluate(), but instead of returning a value, it returns
/// a string (suitable for outputting to stdout) that contains the detailed
/// descriptions and values of each evaluation term. Useful for debugging.

std::string Eval::trace(const Position& pos) {

  std::memset(scores, 0, sizeof(scores));

  Value v = evaluate<true>(pos);
  v = pos.side_to_move() == WHITE ? v : -v; // White's point of view

  std::stringstream ss;
  ss << std::showpoint << std::noshowpos << std::fixed << std::setprecision(2)
     << "      Eval term |    White    |    Black    |    Total    \n"
     << "                |   MG    EG  |   MG    EG  |   MG    EG  \n"
     << "----------------+-------------+-------------+-------------\n"
     << "       Material | " << Term(MATERIAL)
     << "      Imbalance | " << Term(IMBALANCE)
     << "          Pawns | " << Term(PAWN)
     << "        Knights | " << Term(KNIGHT)
     << "         Bishop | " << Term(BISHOP)
     << "          Rooks | " << Term(ROOK)
     << "         Queens | " << Term(QUEEN)
     << "       Mobility | " << Term(MOBILITY)
     << "    King safety | " << Term(KING)
     << "        Threats | " << Term(THREAT)
     << "   Passed pawns | " << Term(PASSED)
     << "          Space | " << Term(SPACE)
     << "----------------+-------------+-------------+-------------\n"
     << "          Total | " << Term(TOTAL);

  ss << "\nTotal Evaluation: " << to_cp(v) << " (white side)\n";

  return ss.str();
}<|MERGE_RESOLUTION|>--- conflicted
+++ resolved
@@ -796,17 +796,12 @@
         kingDanger =  std::min(807, ei.kingAttackersCount[Them] * ei.kingAttackersWeight[Them])
                     + 101 * ei.kingAdjacentZoneAttacksCount[Them]
                     + 235 * popcount(undefended)
-<<<<<<< HEAD
-                    + 134 * (popcount(b) + !!ei.pinnedPieces[Us])
+                    + 134 * (popcount(b) + !!pos.pinned_pieces(Us))
                     - 717 * (!(pos.count<QUEEN>(Them)
 #ifdef CRAZYHOUSE
                                || pos.is_house()
 #endif
                             ))
-=======
-                    + 134 * (popcount(b) + !!pos.pinned_pieces(Us))
-                    - 717 * !pos.count<QUEEN>(Them)
->>>>>>> 471f7a1b
                     -   7 * mg_value(score) / 5 - 5;
         Bitboard h = 0;
 
