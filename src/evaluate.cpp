--- conflicted
+++ resolved
@@ -490,7 +490,7 @@
   };
 
   const int KingSafetyParams[VARIANT_NB][7] = {
-    {   103,  190,  142, -810, -306,   -5,    0 },
+    {   102,  201,  143, -848, -280,   -5,    0 },
 #ifdef ANTI
     {   101,  235,  134, -717, -357,   -5,    0 },
 #endif
@@ -637,7 +637,6 @@
 
         mobility[Us] += MobilityBonus[pos.variant()][Pt-2][mob];
 
-<<<<<<< HEAD
 #ifdef ANTI
         if (pos.is_anti())
             continue;
@@ -646,10 +645,7 @@
         if (pos.is_horde() && pos.is_horde_color(Us)) {} else
 #endif
         // Bonus for this piece as a king protector
-        score += Protector[Pt-2][distance(s, pos.square<KING>(Us))];
-=======
         score += KingProtector[Pt-2] * distance(s, pos.square<KING>(Us));
->>>>>>> 99d91498
 
         if (Pt == BISHOP || Pt == KNIGHT)
         {
@@ -780,14 +776,13 @@
         // number and types of the enemy's attacking pieces, the number of
         // attacked and undefended squares around our king and the quality of
         // the pawn shelter (current 'score' value).
-<<<<<<< HEAD
         const auto KSP = KingSafetyParams[pos.variant()];
         kingDanger =           ei.kingAttackersCount[Them] * ei.kingAttackersWeight[Them]
                     + KSP[0] * ei.kingAdjacentZoneAttacksCount[Them]
                     + KSP[1] * popcount(undefended)
                     + KSP[2] * (popcount(b) + !!pos.pinned_pieces(Us))
                     + KSP[3] * !pos.count<QUEEN>(Them)
-                    + KSP[4] * mg_value(score) / 255 + KSP[5];
+                    + KSP[4] * mg_value(score) / 250 + KSP[5];
         Bitboard h = 0;
 
 #ifdef CRAZYHOUSE
@@ -802,14 +797,6 @@
             h = pos.count_in_hand<QUEEN>(Them) ? undefended & ~pos.pieces() : 0;
         }
 #endif
-=======
-        kingDanger =        ei.kingAttackersCount[Them] * ei.kingAttackersWeight[Them]
-                    + 102 * ei.kingAdjacentZoneAttacksCount[Them]
-                    + 201 * popcount(undefended)
-                    + 143 * (popcount(b) + !!pos.pinned_pieces(Us))
-                    - 848 * !pos.count<QUEEN>(Them)
-                    -  28 * mg_value(score) / 25 - 5;
->>>>>>> 99d91498
 
         // Analyse the safe enemy's checks which are possible on next move
         safe  = ~pos.pieces(Them);
