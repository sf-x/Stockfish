/*
  Stockfish, a UCI chess playing engine derived from Glaurung 2.1
  Copyright (C) 2004-2008 Tord Romstad (Glaurung author)
  Copyright (C) 2008-2015 Marco Costalba, Joona Kiiski, Tord Romstad
  Copyright (C) 2015-2017 Marco Costalba, Joona Kiiski, Gary Linscott, Tord Romstad

  Stockfish is free software: you can redistribute it and/or modify
  it under the terms of the GNU General Public License as published by
  the Free Software Foundation, either version 3 of the License, or
  (at your option) any later version.

  Stockfish is distributed in the hope that it will be useful,
  but WITHOUT ANY WARRANTY; without even the implied warranty of
  MERCHANTABILITY or FITNESS FOR A PARTICULAR PURPOSE.  See the
  GNU General Public License for more details.

  You should have received a copy of the GNU General Public License
  along with this program.  If not, see <http://www.gnu.org/licenses/>.
*/

#include <algorithm>
#include <cassert>
#include <ostream>

#include "misc.h"
#include "search.h"
#include "thread.h"
#include "tt.h"
#include "uci.h"
#include "syzygy/tbprobe.h"

using std::string;

UCI::OptionsMap Options; // Global object

namespace UCI {

/// 'On change' actions, triggered by an option's value change
void on_clear_hash(const Option&) { Search::clear(); }
void on_hash_size(const Option& o) { TT.resize(o); }
void on_logger(const Option& o) { start_logger(o); }
void on_threads(const Option& o) { Threads.set(o); }
void on_tb_path(const Option& o) { Tablebases::init(o, UCI::variant_from_name(Options["UCI_Variant"])); }


/// Our case insensitive less() function as required by UCI protocol
bool CaseInsensitiveLess::operator() (const string& s1, const string& s2) const {

  return std::lexicographical_compare(s1.begin(), s1.end(), s2.begin(), s2.end(),
         [](char c1, char c2) { return tolower(c1) < tolower(c2); });
}


/// init() initializes the UCI options to their hard-coded default values

void init(OptionsMap& o) {

  const int MaxHashMB = Is64Bit ? 1024 * 1024 : 2048;

  o["Debug Log File"]        << Option("", on_logger);
  o["Contempt"]              << Option(0, -100, 100);
  o["Threads"]               << Option(1, 1, 512, on_threads);
  o["Hash"]                  << Option(16, 1, MaxHashMB, on_hash_size);
  o["Clear Hash"]            << Option(on_clear_hash);
  o["Ponder"]                << Option(false);
  o["MultiPV"]               << Option(1, 1, 500);
#ifdef SKILL
  o["Skill Level"]           << Option(20, 0, 20);
<<<<<<< HEAD
#endif
  o["Move Overhead"]         << Option(60, 0, 5000);
=======
  o["Move Overhead"]         << Option(100, 0, 5000);
>>>>>>> 21926ce2
  o["nodestime"]             << Option(0, 0, 10000);
  o["UCI_Chess960"]          << Option(false);
  o["UCI_Variant"]           << Option(variants.front().c_str(), variants);
  o["SyzygyPath"]            << Option("<empty>", on_tb_path);
  o["SyzygyProbeDepth"]      << Option(1, 1, 100);
  o["Syzygy50MoveRule"]      << Option(true);
  o["SyzygyProbeLimit"]      << Option(6, 0, 6);
}


/// operator<<() is used to print all the options default values in chronological
/// insertion order (the idx field) and in the format defined by the UCI protocol.

std::ostream& operator<<(std::ostream& os, const OptionsMap& om) {

  for (size_t idx = 0; idx < om.size(); ++idx)
      for (const auto& it : om)
          if (it.second.idx == idx)
          {
              const Option& o = it.second;
              os << "\noption name " << it.first << " type " << o.type;

              if (o.type != "button")
                  os << " default " << o.defaultValue;

              if (o.type == "combo")
                  for (string value : o.comboValues)
                      os << " var " << value;

              if (o.type == "spin")
                  os << " min " << o.min << " max " << o.max;

              break;
          }

  return os;
}


/// Option class constructors and conversion operators

Option::Option(const char* v, OnChange f) : type("string"), min(0), max(0), on_change(f)
{ defaultValue = currentValue = v; }

Option::Option(const char* v, const std::vector<std::string>& variants, OnChange f) : type("combo"), min(0), max(0), comboValues(variants), on_change(f)
{ defaultValue = currentValue = v; }

Option::Option(bool v, OnChange f) : type("check"), min(0), max(0), on_change(f)
{ defaultValue = currentValue = (v ? "true" : "false"); }

Option::Option(OnChange f) : type("button"), min(0), max(0), on_change(f)
{}

Option::Option(int v, int minv, int maxv, OnChange f) : type("spin"), min(minv), max(maxv), on_change(f)
{ defaultValue = currentValue = std::to_string(v); }

Option::operator int() const {
  assert(type == "check" || type == "spin");
  return (type == "spin" ? stoi(currentValue) : currentValue == "true");
}

Option::operator std::string() const {
  assert(type == "string" || type == "combo");
  return currentValue;
}

int Option::compare(const char* str) const {
  assert(type == "string" || type == "combo");
  return currentValue.compare(str);
}


/// operator<<() inits options and assigns idx in the correct printing order

void Option::operator<<(const Option& o) {

  static size_t insert_order = 0;

  *this = o;
  idx = insert_order++;
}


/// operator=() updates currentValue and triggers on_change() action. It's up to
/// the GUI to check for option's limits, but we could receive the new value from
/// the user by console window, so let's check the bounds anyway.

Option& Option::operator=(const string& v) {

  assert(!type.empty());

  if (   (type != "button" && v.empty())
      || (type == "check" && v != "true" && v != "false")
      || (type == "combo" && (std::find(comboValues.begin(), comboValues.end(), v) == comboValues.end()))
      || (type == "spin" && (stoi(v) < min || stoi(v) > max)))
      return *this;

  if (type != "button")
      currentValue = v;

  if (on_change)
      on_change(*this);

  return *this;
}

} // namespace UCI<|MERGE_RESOLUTION|>--- conflicted
+++ resolved
@@ -66,12 +66,8 @@
   o["MultiPV"]               << Option(1, 1, 500);
 #ifdef SKILL
   o["Skill Level"]           << Option(20, 0, 20);
-<<<<<<< HEAD
 #endif
-  o["Move Overhead"]         << Option(60, 0, 5000);
-=======
   o["Move Overhead"]         << Option(100, 0, 5000);
->>>>>>> 21926ce2
   o["nodestime"]             << Option(0, 0, 10000);
   o["UCI_Chess960"]          << Option(false);
   o["UCI_Variant"]           << Option(variants.front().c_str(), variants);
