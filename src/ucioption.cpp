/*
  Stockfish, a UCI chess playing engine derived from Glaurung 2.1
  Copyright (C) 2004-2008 Tord Romstad (Glaurung author)
  Copyright (C) 2008-2013 Marco Costalba, Joona Kiiski, Tord Romstad

  Stockfish is free software: you can redistribute it and/or modify
  it under the terms of the GNU General Public License as published by
  the Free Software Foundation, either version 3 of the License, or
  (at your option) any later version.

  Stockfish is distributed in the hope that it will be useful,
  but WITHOUT ANY WARRANTY; without even the implied warranty of
  MERCHANTABILITY or FITNESS FOR A PARTICULAR PURPOSE.  See the
  GNU General Public License for more details.

  You should have received a copy of the GNU General Public License
  along with this program.  If not, see <http://www.gnu.org/licenses/>.
*/

#include <algorithm>
#include <cassert>
#include <cstdlib>
#include <sstream>

#include "evaluate.h"
#include "misc.h"
#include "thread.h"
#include "tt.h"
#include "ucioption.h"

using std::string;

UCI::OptionsMap Options; // Global object

namespace UCI {

/// 'On change' actions, triggered by an option's value change
void on_logger(const Option& o) { start_logger(o); }
void on_eval(const Option&) { Eval::init(); }
void on_threads(const Option&) { Threads.read_uci_options(); }
void on_hash_size(const Option& o) { TT.set_size(o); }
void on_clear_hash(const Option&) { TT.clear(); }


/// Our case insensitive less() function as required by UCI protocol
bool ci_less(char c1, char c2) { return tolower(c1) < tolower(c2); }

bool CaseInsensitiveLess::operator() (const string& s1, const string& s2) const {
  return std::lexicographical_compare(s1.begin(), s1.end(), s2.begin(), s2.end(), ci_less);
}


/// init() initializes the UCI options to their hard coded default values

void init(OptionsMap& o) {

  o["Write Debug Log"]             = Option(false, on_logger);
  o["Write Search Log"]            = Option(false);
  o["Search Log Filename"]         = Option("SearchLog.txt");
  o["Book File"]                   = Option("book.bin");
  o["Best Book Move"]              = Option(false);
  o["Contempt Factor"]             = Option(0, -50,  50);
  o["Mobility (Midgame)"]          = Option(100, 0, 200, on_eval);
  o["Mobility (Endgame)"]          = Option(100, 0, 200, on_eval);
  o["Pawn Structure (Midgame)"]    = Option(100, 0, 200, on_eval);
  o["Pawn Structure (Endgame)"]    = Option(100, 0, 200, on_eval);
  o["Passed Pawns (Midgame)"]      = Option(100, 0, 200, on_eval);
  o["Passed Pawns (Endgame)"]      = Option(100, 0, 200, on_eval);
  o["Space"]                       = Option(100, 0, 200, on_eval);
  o["Aggressiveness"]              = Option(100, 0, 200, on_eval);
  o["Cowardice"]                   = Option(100, 0, 200, on_eval);
  o["Min Split Depth"]             = Option(0, 0, 12, on_threads);
  o["Max Threads per Split Point"] = Option(5, 4,  8, on_threads);
  o["Threads"]                     = Option(1, 1, MAX_THREADS, on_threads);
  o["Idle Threads Sleep"]          = Option(true);
  o["Hash"]                        = Option(32, 1, 8192, on_hash_size);
  o["Clear Hash"]                  = Option(on_clear_hash);
  o["Ponder"]                      = Option(true);
  o["OwnBook"]                     = Option(false);
  o["MultiPV"]                     = Option(1, 1, 500);
  o["Skill Level"]                 = Option(20, 0, 20);
  o["Emergency Move Horizon"]      = Option(40, 0, 50);
<<<<<<< HEAD
  o["Emergency Base Time"]         = Option(70, 0, 30000);
  o["Emergency Move Time"]         = Option( 5, 0, 5000);
=======
  o["Emergency Base Time"]         = Option(50, 0, 30000);
  o["Emergency Move Time"]         = Option(10, 0, 5000);
>>>>>>> 10cb19d5
  o["Minimum Thinking Time"]       = Option(20, 0, 5000);
  o["Slow Mover"]                  = Option(50, 10, 1000);
  o["UCI_Chess960"]                = Option(false);
  o["UCI_AnalyseMode"]             = Option(false, on_eval);
}


/// operator<<() is used to print all the options default values in chronological
/// insertion order (the idx field) and in the format defined by the UCI protocol.

std::ostream& operator<<(std::ostream& os, const OptionsMap& om) {

  for (size_t idx = 0; idx < om.size(); idx++)
      for (OptionsMap::const_iterator it = om.begin(); it != om.end(); ++it)
          if (it->second.idx == idx)
          {
              const Option& o = it->second;
              os << "\noption name " << it->first << " type " << o.type;

              if (o.type != "button")
                  os << " default " << o.defaultValue;

              if (o.type == "spin")
                  os << " min " << o.min << " max " << o.max;

              break;
          }
  return os;
}


/// Option c'tors and conversion operators

Option::Option(const char* v, Fn* f) : type("string"), min(0), max(0), idx(Options.size()), on_change(f)
{ defaultValue = currentValue = v; }

Option::Option(bool v, Fn* f) : type("check"), min(0), max(0), idx(Options.size()), on_change(f)
{ defaultValue = currentValue = (v ? "true" : "false"); }

Option::Option(Fn* f) : type("button"), min(0), max(0), idx(Options.size()), on_change(f)
{}

Option::Option(int v, int minv, int maxv, Fn* f) : type("spin"), min(minv), max(maxv), idx(Options.size()), on_change(f)
{ std::ostringstream ss; ss << v; defaultValue = currentValue = ss.str(); }


Option::operator int() const {
  assert(type == "check" || type == "spin");
  return (type == "spin" ? atoi(currentValue.c_str()) : currentValue == "true");
}

Option::operator std::string() const {
  assert(type == "string");
  return currentValue;
}


/// operator=() updates currentValue and triggers on_change() action. It's up to
/// the GUI to check for option's limits, but we could receive the new value from
/// the user by console window, so let's check the bounds anyway.

Option& Option::operator=(const string& v) {

  assert(!type.empty());

  if (   (type != "button" && v.empty())
      || (type == "check" && v != "true" && v != "false")
      || (type == "spin" && (atoi(v.c_str()) < min || atoi(v.c_str()) > max)))
      return *this;

  if (type != "button")
      currentValue = v;

  if (on_change)
      (*on_change)(*this);

  return *this;
}

} // namespace UCI<|MERGE_RESOLUTION|>--- conflicted
+++ resolved
@@ -80,13 +80,8 @@
   o["MultiPV"]                     = Option(1, 1, 500);
   o["Skill Level"]                 = Option(20, 0, 20);
   o["Emergency Move Horizon"]      = Option(40, 0, 50);
-<<<<<<< HEAD
-  o["Emergency Base Time"]         = Option(70, 0, 30000);
-  o["Emergency Move Time"]         = Option( 5, 0, 5000);
-=======
   o["Emergency Base Time"]         = Option(50, 0, 30000);
   o["Emergency Move Time"]         = Option(10, 0, 5000);
->>>>>>> 10cb19d5
   o["Minimum Thinking Time"]       = Option(20, 0, 5000);
   o["Slow Mover"]                  = Option(50, 10, 1000);
   o["UCI_Chess960"]                = Option(false);
