/*
  Stockfish, a UCI chess playing engine derived from Glaurung 2.1
  Copyright (C) 2004-2008 Tord Romstad (Glaurung author)
  Copyright (C) 2008-2014 Marco Costalba, Joona Kiiski, Tord Romstad

  Stockfish is free software: you can redistribute it and/or modify
  it under the terms of the GNU General Public License as published by
  the Free Software Foundation, either version 3 of the License, or
  (at your option) any later version.

  Stockfish is distributed in the hope that it will be useful,
  but WITHOUT ANY WARRANTY; without even the implied warranty of
  MERCHANTABILITY or FITNESS FOR A PARTICULAR PURPOSE.  See the
  GNU General Public License for more details.

  You should have received a copy of the GNU General Public License
  along with this program.  If not, see <http://www.gnu.org/licenses/>.
*/

#include <algorithm>
#include <cassert>
#include <cstdlib>
#include <sstream>

#include "evaluate.h"
#include "misc.h"
#include "thread.h"
#include "tt.h"
#include "ucioption.h"
#include "tbprobe.h"

using std::string;

UCI::OptionsMap Options; // Global object

namespace UCI {

/// 'On change' actions, triggered by an option's value change
void on_logger(const Option& o) { start_logger(o); }
void on_eval(const Option&) { Eval::init(); }
void on_threads(const Option&) { Threads.read_uci_options(); }
void on_hash_size(const Option& o) { TT.resize(o); }
void on_clear_hash(const Option&) { TT.clear(); }
void on_tb_path(const Option& o) { Tablebases::init(o); }


/// Our case insensitive less() function as required by UCI protocol
bool ci_less(char c1, char c2) { return tolower(c1) < tolower(c2); }

bool CaseInsensitiveLess::operator() (const string& s1, const string& s2) const {
  return std::lexicographical_compare(s1.begin(), s1.end(), s2.begin(), s2.end(), ci_less);
}


/// init() initializes the UCI options to their hard-coded default values

void init(OptionsMap& o) {

<<<<<<< HEAD
  o["Write Debug Log"]             = Option(false, on_logger);
  o["Write Search Log"]            = Option(false);
  o["Search Log Filename"]         = Option("SearchLog.txt");
  o["Book File"]                   = Option("book.bin");
  o["Best Book Move"]              = Option(false);
  o["Contempt Factor"]             = Option(0, -50,  50);
  o["Mobility (Midgame)"]          = Option(100, 0, 200, on_eval);
  o["Mobility (Endgame)"]          = Option(100, 0, 200, on_eval);
  o["Pawn Structure (Midgame)"]    = Option(100, 0, 200, on_eval);
  o["Pawn Structure (Endgame)"]    = Option(100, 0, 200, on_eval);
  o["Passed Pawns (Midgame)"]      = Option(100, 0, 200, on_eval);
  o["Passed Pawns (Endgame)"]      = Option(100, 0, 200, on_eval);
  o["Space"]                       = Option(100, 0, 200, on_eval);
  o["Aggressiveness"]              = Option(100, 0, 200, on_eval);
  o["Cowardice"]                   = Option(100, 0, 200, on_eval);
  o["Min Split Depth"]             = Option(0, 0, 12, on_threads);
  o["Threads"]                     = Option(1, 1, MAX_THREADS, on_threads);
  o["Idle Threads Sleep"]          = Option(true);
  o["Hash"]                        = Option(32, 1, 16384, on_hash_size);
  o["Clear Hash"]                  = Option(on_clear_hash);
  o["Ponder"]                      = Option(true);
  o["OwnBook"]                     = Option(false);
  o["MultiPV"]                     = Option(1, 1, 500);
  o["Skill Level"]                 = Option(20, 0, 20);
  o["Emergency Move Horizon"]      = Option(40, 0, 50);
  o["Emergency Base Time"]         = Option(60, 0, 30000);
  o["Emergency Move Time"]         = Option(30, 0, 5000);
  o["Minimum Thinking Time"]       = Option(20, 0, 5000);
  o["Slow Mover"]                  = Option(80, 10, 1000);
  o["UCI_Chess960"]                = Option(false);
  o["SyzygyPath"]                  = Option("", on_tb_path);
  o["SyzygyProbeDepth"]            = Option(1, 1, 100);
  o["Syzygy50MoveRule"]            = Option(true);
  o["SyzygyProbeLimit"]            = Option(6, 0, 6);
=======
  o["Write Debug Log"]          = Option(false, on_logger);
  o["Write Search Log"]         = Option(false);
  o["Search Log Filename"]      = Option("SearchLog.txt");
  o["Book File"]                = Option("book.bin");
  o["Best Book Move"]           = Option(false);
  o["Contempt Factor"]          = Option(0, -50,  50);
  o["Mobility (Midgame)"]       = Option(100, 0, 200, on_eval);
  o["Mobility (Endgame)"]       = Option(100, 0, 200, on_eval);
  o["Pawn Structure (Midgame)"] = Option(100, 0, 200, on_eval);
  o["Pawn Structure (Endgame)"] = Option(100, 0, 200, on_eval);
  o["Passed Pawns (Midgame)"]   = Option(100, 0, 200, on_eval);
  o["Passed Pawns (Endgame)"]   = Option(100, 0, 200, on_eval);
  o["Space"]                    = Option(100, 0, 200, on_eval);
  o["Aggressiveness"]           = Option(100, 0, 200, on_eval);
  o["Cowardice"]                = Option(100, 0, 200, on_eval);
  o["Min Split Depth"]          = Option(0, 0, 12, on_threads);
  o["Threads"]                  = Option(1, 1, MAX_THREADS, on_threads);
  o["Idle Threads Sleep"]       = Option(true);
  o["Hash"]                     = Option(32, 1, 16384, on_hash_size);
  o["Clear Hash"]               = Option(on_clear_hash);
  o["Ponder"]                   = Option(true);
  o["OwnBook"]                  = Option(false);
  o["MultiPV"]                  = Option(1, 1, 500);
  o["Skill Level"]              = Option(20, 0, 20);
  o["Emergency Move Horizon"]   = Option(40, 0, 50);
  o["Emergency Base Time"]      = Option(60, 0, 30000);
  o["Emergency Move Time"]      = Option(30, 0, 5000);
  o["Minimum Thinking Time"]    = Option(20, 0, 5000);
  o["Slow Mover"]               = Option(80, 10, 1000);
  o["UCI_Chess960"]             = Option(false);
>>>>>>> 441a34a1
}


/// operator<<() is used to print all the options default values in chronological
/// insertion order (the idx field) and in the format defined by the UCI protocol.

std::ostream& operator<<(std::ostream& os, const OptionsMap& om) {

  for (size_t idx = 0; idx < om.size() + 1; ++idx) // idx could start from 1
      for (OptionsMap::const_iterator it = om.begin(); it != om.end(); ++it)
          if (it->second.idx == idx)
          {
              const Option& o = it->second;
              os << "\noption name " << it->first << " type " << o.type;

              if (o.type != "button")
                  os << " default " << o.defaultValue;

              if (o.type == "spin")
                  os << " min " << o.min << " max " << o.max;

              break;
          }
  return os;
}


/// Option class constructors and conversion operators

Option::Option(const char* v, OnChange f) : type("string"), min(0), max(0), idx(Options.size()), on_change(f)
{ defaultValue = currentValue = v; }

Option::Option(bool v, OnChange f) : type("check"), min(0), max(0), idx(Options.size()), on_change(f)
{ defaultValue = currentValue = (v ? "true" : "false"); }

Option::Option(OnChange f) : type("button"), min(0), max(0), idx(Options.size()), on_change(f)
{}

Option::Option(int v, int minv, int maxv, OnChange f) : type("spin"), min(minv), max(maxv), idx(Options.size()), on_change(f)
{ std::ostringstream ss; ss << v; defaultValue = currentValue = ss.str(); }


Option::operator int() const {
  assert(type == "check" || type == "spin");
  return (type == "spin" ? atoi(currentValue.c_str()) : currentValue == "true");
}

Option::operator std::string() const {
  assert(type == "string");
  return currentValue;
}


/// operator=() updates currentValue and triggers on_change() action. It's up to
/// the GUI to check for option's limits, but we could receive the new value from
/// the user by console window, so let's check the bounds anyway.

Option& Option::operator=(const string& v) {

  assert(!type.empty());

  if (   (type != "button" && v.empty())
      || (type == "check" && v != "true" && v != "false")
      || (type == "spin" && (atoi(v.c_str()) < min || atoi(v.c_str()) > max)))
      return *this;

  if (type != "button")
      currentValue = v;

  if (on_change)
      on_change(*this);

  return *this;
}

} // namespace UCI<|MERGE_RESOLUTION|>--- conflicted
+++ resolved
@@ -56,42 +56,6 @@
 
 void init(OptionsMap& o) {
 
-<<<<<<< HEAD
-  o["Write Debug Log"]             = Option(false, on_logger);
-  o["Write Search Log"]            = Option(false);
-  o["Search Log Filename"]         = Option("SearchLog.txt");
-  o["Book File"]                   = Option("book.bin");
-  o["Best Book Move"]              = Option(false);
-  o["Contempt Factor"]             = Option(0, -50,  50);
-  o["Mobility (Midgame)"]          = Option(100, 0, 200, on_eval);
-  o["Mobility (Endgame)"]          = Option(100, 0, 200, on_eval);
-  o["Pawn Structure (Midgame)"]    = Option(100, 0, 200, on_eval);
-  o["Pawn Structure (Endgame)"]    = Option(100, 0, 200, on_eval);
-  o["Passed Pawns (Midgame)"]      = Option(100, 0, 200, on_eval);
-  o["Passed Pawns (Endgame)"]      = Option(100, 0, 200, on_eval);
-  o["Space"]                       = Option(100, 0, 200, on_eval);
-  o["Aggressiveness"]              = Option(100, 0, 200, on_eval);
-  o["Cowardice"]                   = Option(100, 0, 200, on_eval);
-  o["Min Split Depth"]             = Option(0, 0, 12, on_threads);
-  o["Threads"]                     = Option(1, 1, MAX_THREADS, on_threads);
-  o["Idle Threads Sleep"]          = Option(true);
-  o["Hash"]                        = Option(32, 1, 16384, on_hash_size);
-  o["Clear Hash"]                  = Option(on_clear_hash);
-  o["Ponder"]                      = Option(true);
-  o["OwnBook"]                     = Option(false);
-  o["MultiPV"]                     = Option(1, 1, 500);
-  o["Skill Level"]                 = Option(20, 0, 20);
-  o["Emergency Move Horizon"]      = Option(40, 0, 50);
-  o["Emergency Base Time"]         = Option(60, 0, 30000);
-  o["Emergency Move Time"]         = Option(30, 0, 5000);
-  o["Minimum Thinking Time"]       = Option(20, 0, 5000);
-  o["Slow Mover"]                  = Option(80, 10, 1000);
-  o["UCI_Chess960"]                = Option(false);
-  o["SyzygyPath"]                  = Option("", on_tb_path);
-  o["SyzygyProbeDepth"]            = Option(1, 1, 100);
-  o["Syzygy50MoveRule"]            = Option(true);
-  o["SyzygyProbeLimit"]            = Option(6, 0, 6);
-=======
   o["Write Debug Log"]          = Option(false, on_logger);
   o["Write Search Log"]         = Option(false);
   o["Search Log Filename"]      = Option("SearchLog.txt");
@@ -122,7 +86,10 @@
   o["Minimum Thinking Time"]    = Option(20, 0, 5000);
   o["Slow Mover"]               = Option(80, 10, 1000);
   o["UCI_Chess960"]             = Option(false);
->>>>>>> 441a34a1
+  o["SyzygyPath"]               = Option("", on_tb_path);
+  o["SyzygyProbeDepth"]         = Option(1, 1, 100);
+  o["Syzygy50MoveRule"]         = Option(true);
+  o["SyzygyProbeLimit"]         = Option(6, 0, 6);
 }
 
 
