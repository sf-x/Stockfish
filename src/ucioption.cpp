/*
  Stockfish, a UCI chess playing engine derived from Glaurung 2.1
  Copyright (C) 2004-2008 Tord Romstad (Glaurung author)
  Copyright (C) 2008-2014 Marco Costalba, Joona Kiiski, Tord Romstad

  Stockfish is free software: you can redistribute it and/or modify
  it under the terms of the GNU General Public License as published by
  the Free Software Foundation, either version 3 of the License, or
  (at your option) any later version.

  Stockfish is distributed in the hope that it will be useful,
  but WITHOUT ANY WARRANTY; without even the implied warranty of
  MERCHANTABILITY or FITNESS FOR A PARTICULAR PURPOSE.  See the
  GNU General Public License for more details.

  You should have received a copy of the GNU General Public License
  along with this program.  If not, see <http://www.gnu.org/licenses/>.
*/

#include <algorithm>
#include <cassert>
#include <cstdlib>
#include <sstream>

#include "misc.h"
#include "thread.h"
#include "tt.h"
<<<<<<< HEAD
#include "uci.h"
=======
#include "ucioption.h"
#include "tbprobe.h"
>>>>>>> d220542f

using std::string;

UCI::OptionsMap Options; // Global object

namespace UCI {

/// 'On change' actions, triggered by an option's value change
void on_logger(const Option& o) { start_logger(o); }
void on_threads(const Option&) { Threads.read_uci_options(); }
void on_hash_size(const Option& o) { TT.resize(o); }
void on_clear_hash(const Option&) { TT.clear(); }
void on_tb_path(const Option& o) { Tablebases::init(o); }


/// Our case insensitive less() function as required by UCI protocol
bool ci_less(char c1, char c2) { return tolower(c1) < tolower(c2); }

bool CaseInsensitiveLess::operator() (const string& s1, const string& s2) const {
  return std::lexicographical_compare(s1.begin(), s1.end(), s2.begin(), s2.end(), ci_less);
}


/// init() initializes the UCI options to their hard-coded default values

void init(OptionsMap& o) {

  o["Write Debug Log"]       << Option(false, on_logger);
  o["Contempt"]              << Option(0, -100, 100);
  o["Min Split Depth"]       << Option(0, 0, 12, on_threads);
  o["Threads"]               << Option(1, 1, MAX_THREADS, on_threads);
  o["Hash"]                  << Option(16, 1, 1024 * 1024, on_hash_size);
  o["Clear Hash"]            << Option(on_clear_hash);
  o["Ponder"]                << Option(true);
  o["MultiPV"]               << Option(1, 1, 500);
  o["Skill Level"]           << Option(20, 0, 20);
  o["Move Overhead"]         << Option(30, 0, 5000);
  o["Minimum Thinking Time"] << Option(20, 0, 5000);
  o["Slow Mover"]            << Option(80, 10, 1000);
  o["UCI_Chess960"]          << Option(false);
  o["SyzygyPath"]            << Option("<empty>", on_tb_path);
  o["SyzygyProbeDepth"]      << Option(1, 1, 100);
  o["Syzygy50MoveRule"]      << Option(true);
  o["SyzygyProbeLimit"]      << Option(6, 0, 6);
}


/// operator<<() is used to print all the options default values in chronological
/// insertion order (the idx field) and in the format defined by the UCI protocol.

std::ostream& operator<<(std::ostream& os, const OptionsMap& om) {

  for (size_t idx = 0; idx < om.size(); ++idx)
      for (OptionsMap::const_iterator it = om.begin(); it != om.end(); ++it)
          if (it->second.idx == idx)
          {
              const Option& o = it->second;
              os << "\noption name " << it->first << " type " << o.type;

              if (o.type != "button")
                  os << " default " << o.defaultValue;

              if (o.type == "spin")
                  os << " min " << o.min << " max " << o.max;

              break;
          }
  return os;
}


/// Option class constructors and conversion operators

Option::Option(const char* v, OnChange f) : type("string"), min(0), max(0), on_change(f)
{ defaultValue = currentValue = v; }

Option::Option(bool v, OnChange f) : type("check"), min(0), max(0), on_change(f)
{ defaultValue = currentValue = (v ? "true" : "false"); }

Option::Option(OnChange f) : type("button"), min(0), max(0), on_change(f)
{}

Option::Option(int v, int minv, int maxv, OnChange f) : type("spin"), min(minv), max(maxv), on_change(f)
{ std::ostringstream ss; ss << v; defaultValue = currentValue = ss.str(); }


Option::operator int() const {
  assert(type == "check" || type == "spin");
  return (type == "spin" ? atoi(currentValue.c_str()) : currentValue == "true");
}

Option::operator std::string() const {
  assert(type == "string");
  return currentValue;
}


/// operator<<() inits options and assigns idx in the correct printing order

void Option::operator<<(const Option& o) {

  static size_t insert_order = 0;

  *this = o;
  idx = insert_order++;
}


/// operator=() updates currentValue and triggers on_change() action. It's up to
/// the GUI to check for option's limits, but we could receive the new value from
/// the user by console window, so let's check the bounds anyway.

Option& Option::operator=(const string& v) {

  assert(!type.empty());

  if (   (type != "button" && v.empty())
      || (type == "check" && v != "true" && v != "false")
      || (type == "spin" && (atoi(v.c_str()) < min || atoi(v.c_str()) > max)))
      return *this;

  if (type != "button")
      currentValue = v;

  if (on_change)
      on_change(*this);

  return *this;
}

} // namespace UCI<|MERGE_RESOLUTION|>--- conflicted
+++ resolved
@@ -25,12 +25,8 @@
 #include "misc.h"
 #include "thread.h"
 #include "tt.h"
-<<<<<<< HEAD
 #include "uci.h"
-=======
-#include "ucioption.h"
 #include "tbprobe.h"
->>>>>>> d220542f
 
 using std::string;
 
