--- conflicted
+++ resolved
@@ -84,11 +84,7 @@
       stage = EVASION;
 
   else
-<<<<<<< HEAD
-      phase = MAIN_SEARCH;
-=======
       stage = MAIN_SEARCH;
->>>>>>> 7487eb0d
 
   ttMove = (ttm && pos.is_pseudo_legal(ttm) ? ttm : MOVE_NONE);
   end += (ttMove != MOVE_NONE);
