/*
  Stockfish, a UCI chess playing engine derived from Glaurung 2.1
  Copyright (C) 2004-2008 Tord Romstad (Glaurung author)
  Copyright (C) 2008-2015 Marco Costalba, Joona Kiiski, Tord Romstad
  Copyright (C) 2015-2017 Marco Costalba, Joona Kiiski, Gary Linscott, Tord Romstad

  Stockfish is free software: you can redistribute it and/or modify
  it under the terms of the GNU General Public License as published by
  the Free Software Foundation, either version 3 of the License, or
  (at your option) any later version.

  Stockfish is distributed in the hope that it will be useful,
  but WITHOUT ANY WARRANTY; without even the implied warranty of
  MERCHANTABILITY or FITNESS FOR A PARTICULAR PURPOSE.  See the
  GNU General Public License for more details.

  You should have received a copy of the GNU General Public License
  along with this program.  If not, see <http://www.gnu.org/licenses/>.
*/

#include <cassert>

#include "movepick.h"

namespace {

  enum Stages {
    MAIN_SEARCH, CAPTURES_INIT, GOOD_CAPTURES, KILLERS, COUNTERMOVE, QUIET_INIT, QUIET, BAD_CAPTURES,
    EVASION, EVASIONS_INIT, ALL_EVASIONS,
    PROBCUT, PROBCUT_INIT, PROBCUT_CAPTURES,
    QSEARCH_WITH_CHECKS, QCAPTURES_1_INIT, QCAPTURES_1, QCHECKS,
    QSEARCH_NO_CHECKS, QCAPTURES_2_INIT, QCAPTURES_2,
    QSEARCH_RECAPTURES, QRECAPTURES
  };

  // partial_insertion_sort() sorts moves in descending order up to and including
  // a given limit. The order of moves smaller than the limit is left unspecified.
  void partial_insertion_sort(ExtMove* begin, ExtMove* end, int limit) {

    for (ExtMove *sortedEnd = begin, *p = begin + 1; p < end; ++p)
        if (p->value >= limit)
        {
            ExtMove tmp = *p, *q;
            *p = *++sortedEnd;
            for (q = sortedEnd; q != begin && *(q - 1) < tmp; --q)
                *q = *(q - 1);
            *q = tmp;
        }
  }

  // pick_best() finds the best move in the range (begin, end) and moves it to
  // the front. It's faster than sorting all the moves in advance when there
  // are few moves, e.g., the possible captures.
  Move pick_best(ExtMove* begin, ExtMove* end) {

    std::swap(*begin, *std::max_element(begin, end));
    return *begin;
  }

} // namespace


/// Constructors of the MovePicker class. As arguments we pass information
/// to help it to return the (presumably) good moves first, to decide which
/// moves to return (in the quiescence search, for instance, we only want to
/// search captures, promotions, and some checks) and how important good move
/// ordering is at the current node.

/// MovePicker constructor for the main search
MovePicker::MovePicker(const Position& p, Move ttm, Depth d, const ButterflyHistory* mh,
                       const CapturePieceToHistory* cph, const PieceToHistory** ch, Move cm, Move* killers_p)
           : pos(p), mainHistory(mh), captureHistory(cph), contHistory(ch), countermove(cm),
             killers{killers_p[0], killers_p[1]}, depth(d){

  assert(d > DEPTH_ZERO);

  stage = pos.checkers() ? EVASION : MAIN_SEARCH;
  ttMove = ttm && pos.pseudo_legal(ttm) ? ttm : MOVE_NONE;
  stage += (ttMove == MOVE_NONE);
}

/// MovePicker constructor for quiescence search
MovePicker::MovePicker(const Position& p, Move ttm, Depth d, const ButterflyHistory* mh,  const CapturePieceToHistory* cph, Square s)
           : pos(p), mainHistory(mh), captureHistory(cph) {

  assert(d <= DEPTH_ZERO);

  if (pos.checkers())
      stage = EVASION;

  else if (d > DEPTH_QS_NO_CHECKS)
      stage = QSEARCH_WITH_CHECKS;

  else if (d > DEPTH_QS_RECAPTURES)
      stage = QSEARCH_NO_CHECKS;

  else
  {
      stage = QSEARCH_RECAPTURES;
      recaptureSquare = s;
      return;
  }

  ttMove = ttm && pos.pseudo_legal(ttm) ? ttm : MOVE_NONE;
  stage += (ttMove == MOVE_NONE);
}

/// MovePicker constructor for ProbCut: we generate captures with SEE higher
/// than or equal to the given threshold.
MovePicker::MovePicker(const Position& p, Move ttm, Value th, const CapturePieceToHistory* cph)
           : pos(p), captureHistory(cph), threshold(th) {

  assert(!pos.checkers());

  stage = PROBCUT;
  ttMove =   ttm
          && pos.pseudo_legal(ttm)
          && pos.capture(ttm)
          && pos.see_ge(ttm, threshold) ? ttm : MOVE_NONE;

  stage += (ttMove == MOVE_NONE);
}

/// score() assigns a numerical value to each move in a list, used for sorting.
/// Captures are ordered by Most Valuable Victim (MVV), preferring captures
/// near our home rank. Quiets are ordered using the histories.
template<GenType Type>
void MovePicker::score() {

  static_assert(Type == CAPTURES || Type == QUIETS || Type == EVASIONS, "Wrong type");

  for (auto& m : *this)
      if (Type == CAPTURES)
<<<<<<< HEAD
      {
#ifdef ATOMIC
          if (pos.is_atomic())
              m.value = pos.see<ATOMIC_VARIANT>(m);
          else
#endif
#ifdef CRAZYHOUSE
          if (pos.is_house())
              m.value = PieceValue[pos.variant()][MG][pos.piece_on(to_sq(m))]
                      - Value(200 * std::min(distance(to_sq(m), pos.square<KING>(~pos.side_to_move())),
                                             distance(to_sq(m), pos.square<KING>( pos.side_to_move()))));
          else
#endif
#ifdef RACE
          if (pos.is_race())
              m.value = PieceValue[pos.variant()][MG][pos.piece_on(to_sq(m))]
                      - Value(200 * relative_rank(BLACK, to_sq(m)));
          else
#endif
          m.value =  PieceValue[pos.variant()][MG][pos.piece_on(to_sq(m))]
                   - Value(200 * relative_rank(pos.side_to_move(), to_sq(m)));
      }
=======
          m.value =  PieceValue[MG][pos.piece_on(to_sq(m))]
                   + Value((*captureHistory)[pos.moved_piece(m)][to_sq(m)][type_of(pos.piece_on(to_sq(m)))]);

>>>>>>> 4bc11984
      else if (Type == QUIETS)
      {
          m.value =  (*mainHistory)[pos.side_to_move()][from_to(m)]
                   + (*contHistory[0])[pos.moved_piece(m)][to_sq(m)]
                   + (*contHistory[1])[pos.moved_piece(m)][to_sq(m)]
                   + (*contHistory[3])[pos.moved_piece(m)][to_sq(m)];
#ifdef ANTI
          if (pos.is_anti() && pos.attackers_to(to_sq(m), pos.pieces() ^ from_sq(m)) & pos.pieces(~pos.side_to_move()))
          {
              m.value += (1 << 28);
              if (!(pos.attackers_to(from_sq(m)) & pos.pieces(~pos.side_to_move())))
                  m.value += (1 << 27);
          }
#endif
      }

      else // Type == EVASIONS
      {
          if (pos.capture(m))
              m.value =  PieceValue[pos.variant()][MG][pos.piece_on(to_sq(m))]
                       - Value(type_of(pos.moved_piece(m)));
          else
              m.value = (*mainHistory)[pos.side_to_move()][from_to(m)] - (1 << 28);
      }
}

/// next_move() is the most important method of the MovePicker class. It returns
/// a new pseudo legal move every time it is called, until there are no more moves
/// left. It picks the move with the biggest value from a list of generated moves
/// taking care not to return the ttMove if it has already been searched.

Move MovePicker::next_move(bool skipQuiets) {

  Move move;

  switch (stage) {

  case MAIN_SEARCH: case EVASION: case QSEARCH_WITH_CHECKS:
  case QSEARCH_NO_CHECKS: case PROBCUT:
      ++stage;
      return ttMove;

  case CAPTURES_INIT:
      endBadCaptures = cur = moves;
      endMoves = generate<CAPTURES>(pos, cur);
      score<CAPTURES>();
      ++stage;
      /* fallthrough */

  case GOOD_CAPTURES:
      while (cur < endMoves)
      {
          move = pick_best(cur++, endMoves);
          if (move != ttMove)
          {
              if (pos.see_ge(move))
                  return move;

              // Losing capture, move it to the beginning of the array
              *endBadCaptures++ = move;
          }
      }

      ++stage;
      move = killers[0];  // First killer move
      if (    move != MOVE_NONE
          &&  move != ttMove
          &&  pos.pseudo_legal(move)
          && !pos.capture(move))
          return move;
      /* fallthrough */

  case KILLERS:
      ++stage;
      move = killers[1]; // Second killer move
      if (    move != MOVE_NONE
          &&  move != ttMove
          &&  pos.pseudo_legal(move)
          && !pos.capture(move))
          return move;
      /* fallthrough */

  case COUNTERMOVE:
      ++stage;
      move = countermove;
      if (    move != MOVE_NONE
          &&  move != ttMove
          &&  move != killers[0]
          &&  move != killers[1]
          &&  pos.pseudo_legal(move)
          && !pos.capture(move))
          return move;
      /* fallthrough */

  case QUIET_INIT:
      cur = endBadCaptures;
      endMoves = generate<QUIETS>(pos, cur);
      score<QUIETS>();
      partial_insertion_sort(cur, endMoves, -4000 * depth / ONE_PLY);
      ++stage;
      /* fallthrough */

  case QUIET:
      while (    cur < endMoves
             && (!skipQuiets || cur->value >= VALUE_ZERO))
      {
          move = *cur++;

          if (   move != ttMove
              && move != killers[0]
              && move != killers[1]
              && move != countermove)
              return move;
      }
      ++stage;
      cur = moves; // Point to beginning of bad captures
      /* fallthrough */

  case BAD_CAPTURES:
      if (cur < endBadCaptures)
          return *cur++;
      break;

  case EVASIONS_INIT:
      cur = moves;
      endMoves = generate<EVASIONS>(pos, cur);
      score<EVASIONS>();
      ++stage;
      /* fallthrough */

  case ALL_EVASIONS:
      while (cur < endMoves)
      {
          move = pick_best(cur++, endMoves);
          if (move != ttMove)
              return move;
      }
      break;

  case PROBCUT_INIT:
      cur = moves;
      endMoves = generate<CAPTURES>(pos, cur);
      score<CAPTURES>();
      ++stage;
      /* fallthrough */

  case PROBCUT_CAPTURES:
      while (cur < endMoves)
      {
          move = pick_best(cur++, endMoves);
          if (   move != ttMove
              && pos.see_ge(move, threshold))
              return move;
      }
      break;

  case QCAPTURES_1_INIT: case QCAPTURES_2_INIT:
      cur = moves;
      endMoves = generate<CAPTURES>(pos, cur);
      score<CAPTURES>();
      ++stage;
      /* fallthrough */

  case QCAPTURES_1: case QCAPTURES_2:
      while (cur < endMoves)
      {
          move = pick_best(cur++, endMoves);
          if (move != ttMove)
              return move;
      }
      if (stage == QCAPTURES_2)
          break;
      cur = moves;
      endMoves = generate<QUIET_CHECKS>(pos, cur);
      ++stage;
      /* fallthrough */

  case QCHECKS:
      while (cur < endMoves)
      {
          move = cur++->move;
          if (move != ttMove)
              return move;
      }
      break;

  case QSEARCH_RECAPTURES:
      cur = moves;
      endMoves = generate<CAPTURES>(pos, cur);
      score<CAPTURES>();
      ++stage;
      /* fallthrough */

  case QRECAPTURES:
      while (cur < endMoves)
      {
          move = pick_best(cur++, endMoves);
          if (to_sq(move) == recaptureSquare)
              return move;
      }
      break;

  default:
      assert(false);
  }

  return MOVE_NONE;
}<|MERGE_RESOLUTION|>--- conflicted
+++ resolved
@@ -131,7 +131,6 @@
 
   for (auto& m : *this)
       if (Type == CAPTURES)
-<<<<<<< HEAD
       {
 #ifdef ATOMIC
           if (pos.is_atomic())
@@ -152,13 +151,8 @@
           else
 #endif
           m.value =  PieceValue[pos.variant()][MG][pos.piece_on(to_sq(m))]
-                   - Value(200 * relative_rank(pos.side_to_move(), to_sq(m)));
-      }
-=======
-          m.value =  PieceValue[MG][pos.piece_on(to_sq(m))]
                    + Value((*captureHistory)[pos.moved_piece(m)][to_sq(m)][type_of(pos.piece_on(to_sq(m)))]);
-
->>>>>>> 4bc11984
+      }
       else if (Type == QUIETS)
       {
           m.value =  (*mainHistory)[pos.side_to_move()][from_to(m)]
