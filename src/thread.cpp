/*
  Stockfish, a UCI chess playing engine derived from Glaurung 2.1
  Copyright (C) 2004-2008 Tord Romstad (Glaurung author)
  Copyright (C) 2008-2012 Marco Costalba, Joona Kiiski, Tord Romstad

  Stockfish is free software: you can redistribute it and/or modify
  it under the terms of the GNU General Public License as published by
  the Free Software Foundation, either version 3 of the License, or
  (at your option) any later version.

  Stockfish is distributed in the hope that it will be useful,
  but WITHOUT ANY WARRANTY; without even the implied warranty of
  MERCHANTABILITY or FITNESS FOR A PARTICULAR PURPOSE.  See the
  GNU General Public License for more details.

  You should have received a copy of the GNU General Public License
  along with this program.  If not, see <http://www.gnu.org/licenses/>.
*/

#include <cassert>
#include <functional>
#include <iostream>

#include "movegen.h"
#include "search.h"
#include "thread.h"
#include "ucioption.h"

using namespace Search;

ThreadPool Threads; // Global object


// Thread c'tor starts a newly-created thread of execution that will call
// the idle loop function pointed by 'fn' going immediately to sleep.

Thread::Thread(Fn fn) : splitPoints() {

  is_searching = do_exit = false;
  maxPly = splitPointsCnt = 0;
  curSplitPoint = nullptr;
  idx = Threads.size();

  do_sleep = (fn != &Thread::main_loop); // Avoid a race with start_searching()

  nativeThread = std::thread(std::mem_fun(fn), this); // Starts and calls 'fn'
}


// Thread d'tor waits for thread termination before to return.

Thread::~Thread() {

  assert(do_sleep);

  do_exit = true; // Search must be already finished
  wake_up();
  nativeThread.join();
}


// Thread::timer_loop() is where the timer thread waits maxPly milliseconds and
// then calls check_time(). If maxPly is 0 thread sleeps until is woken up.
extern void check_time();

void Thread::timer_loop() {

  while (!do_exit)
  {
      std::unique_lock<std::mutex> lk(mutex);
      sleepCondition.wait_for(lk, std::chrono::milliseconds(maxPly ? maxPly : INT_MAX));
      check_time();
  }
}


// Thread::main_loop() is where the main thread is parked waiting to be started
// when there is a new search. Main thread will launch all the slave threads.

void Thread::main_loop() {

  while (true)
  {
      std::unique_lock<std::mutex> lk(mutex);

      do_sleep = true; // Always return to sleep after a search
      is_searching = false;

      while (do_sleep && !do_exit)
      {
          Threads.sleepCondition.notify_one(); // Wake up UI thread if needed
          sleepCondition.wait(lk);
      }

      lk.unlock();

      if (do_exit)
          return;

      is_searching = true;

      Search::think();

      assert(is_searching);
  }
}


// Thread::wake_up() wakes up the thread, normally at the beginning of the search
// or, if "sleeping threads" is used at split time.

void Thread::wake_up() {

  std::unique_lock<std::mutex> lk(mutex);
  sleepCondition.notify_one();
}


// Thread::wait_for_stop() is called when the maximum depth is reached while
// the program is pondering. The point is to work around a wrinkle in the UCI
// protocol: When pondering, the engine is not allowed to give a "bestmove"
// before the GUI sends it a "stop" or "ponderhit" command. We simply wait here
// until one of these commands (that raise Signals.stop) is sent and
// then return, after which the bestmove and pondermove will be printed.

void Thread::wait_for_stop() {

  std::unique_lock<std::mutex> lk(mutex);
  sleepCondition.wait(lk, []{ return Signals.stop; });
}


// Thread::cutoff_occurred() checks whether a beta cutoff has occurred in the
// current active split point, or in some ancestor of the split point.

bool Thread::cutoff_occurred() const {

  for (SplitPoint* sp = curSplitPoint; sp; sp = sp->parent)
      if (sp->cutoff)
          return true;

  return false;
}


// Thread::is_available_to() checks whether the thread is available to help the
// thread 'master' at a split point. An obvious requirement is that thread must
// be idle. With more than two threads, this is not sufficient: If the thread is
// the master of some active split point, it is only available as a slave to the
// slaves which are busy searching the split point at the top of slaves split
// point stack (the "helpful master concept" in YBWC terminology).

bool Thread::is_available_to(Thread* master) const {

  if (is_searching)
      return false;

  // Make a local copy to be sure doesn't become zero under our feet while
  // testing next condition and so leading to an out of bound access.
  int spCnt = splitPointsCnt;

  // No active split points means that the thread is available as a slave for any
  // other thread otherwise apply the "helpful master" concept if possible.
  return !spCnt || (splitPoints[spCnt - 1].slavesMask & (1ULL << master->idx));
}


// init() is called at startup. Initializes lock and condition variable and
// launches requested threads sending them immediately to sleep. We cannot use
// a c'tor becuase Threads is a static object and we need a fully initialized
// engine at this point due to allocation of endgames in Thread c'tor.

void ThreadPool::init() {

  timer = new Thread(&Thread::timer_loop);
  threads.push_back(new Thread(&Thread::main_loop));
  read_uci_options();
}


// exit() cleanly terminates the threads before the program exits.

void ThreadPool::exit() {

  delete timer; // As first becuase check_time() accesses threads data

  for (Thread* th : threads)
      delete th;
}


// read_uci_options() updates internal threads parameters from the corresponding
// UCI options and creates/destroys threads to match the requested number. Thread
// objects are dynamically allocated to avoid creating in advance all possible
// threads, with included pawns and material tables, if only few are used.

void ThreadPool::read_uci_options() {

  maxThreadsPerSplitPoint = Options["Max Threads per Split Point"];
  minimumSplitDepth       = Options["Min Split Depth"] * ONE_PLY;
  useSleepingThreads      = Options["Use Sleeping Threads"];
  size_t requested        = Options["Threads"];

  assert(requested > 0);

  while (threads.size() < requested)
      threads.push_back(new Thread(&Thread::idle_loop));

  while (threads.size() > requested)
  {
      delete threads.back();
      threads.pop_back();
  }
}


// wake_up() is called before a new search to start the threads that are waiting
// on the sleep condition and to reset maxPly. When useSleepingThreads is set
// threads will be woken up at split time.

void ThreadPool::wake_up() const {

  for (Thread* th : threads)
  {
      th->maxPly = 0;
      th->do_sleep = false;

      if (!useSleepingThreads)
          th->wake_up();
  }
}


// sleep() is called after the search finishes to ask all the threads but the
// main one to go waiting on a sleep condition.

void ThreadPool::sleep() const {

  for (Thread* th : threads)
      if (th->idx != 0) // Not main thread to avoid a race with start_searching()
          th->do_sleep = true;
}


// available_slave_exists() tries to find an idle thread which is available as
// a slave for the thread 'master'.

bool ThreadPool::available_slave_exists(Thread* master) const {

  for (Thread* th : threads)
      if (th->is_available_to(master))
          return true;

  return false;
}


// split() does the actual work of distributing the work at a node between
// several available threads. If it does not succeed in splitting the node
// (because no idle threads are available, or because we have no unused split
// point objects), the function immediately returns. If splitting is possible, a
// SplitPoint object is initialized with all the data that must be copied to the
// helper threads and then helper threads are told that they have been assigned
// work. This will cause them to instantly leave their idle loops and call
// search(). When all threads have returned from search() then split() returns.

template <bool Fake>
Value ThreadPool::split(Position& pos, Stack* ss, Value alpha, Value beta,
                        Value bestValue, Move* bestMove, Depth depth, Move threatMove,
                        int moveCount, MovePicker& mp, int nodeType) {

  assert(pos.pos_is_ok());
  assert(bestValue > -VALUE_INFINITE);
  assert(bestValue <= alpha);
  assert(alpha < beta);
  assert(beta <= VALUE_INFINITE);
  assert(depth > DEPTH_ZERO);

  Thread* master = pos.this_thread();

  if (master->splitPointsCnt >= MAX_SPLITPOINTS_PER_THREAD)
      return bestValue;

  // Pick the next available split point from the split point stack
  SplitPoint& sp = master->splitPoints[master->splitPointsCnt];

  sp.parent = master->curSplitPoint;
  sp.master = master;
  sp.cutoff = false;
  sp.slavesMask = 1ULL << master->idx;
  sp.depth = depth;
  sp.bestMove = *bestMove;
  sp.threatMove = threatMove;
  sp.alpha = alpha;
  sp.beta = beta;
  sp.nodeType = nodeType;
  sp.bestValue = bestValue;
  sp.mp = &mp;
  sp.moveCount = moveCount;
  sp.pos = &pos;
  sp.nodes = 0;
  sp.ss = ss;

  assert(master->is_searching);

  master->curSplitPoint = &sp;
  int slavesCnt = 0;

  // Try to allocate available threads and ask them to start searching setting
  // is_searching flag. This must be done under lock protection to avoid concurrent
  // allocation of the same slave by another master.
  mutex.lock();
  sp.mutex.lock();

  for (Thread* th : threads)
      if (th->is_available_to(master) && !Fake)
      {
          sp.slavesMask |= 1ULL << th->idx;
          th->curSplitPoint = &sp;
          th->is_searching = true; // Slave leaves idle_loop()

          if (useSleepingThreads)
              th->wake_up();

          if (++slavesCnt + 1 >= maxThreadsPerSplitPoint) // Master is always included
              break;
      }

  master->splitPointsCnt++;

  sp.mutex.unlock();
  mutex.unlock();

  // Everything is set up. The master thread enters the idle loop, from which
  // it will instantly launch a search, because its is_searching flag is set.
  // The thread will return from the idle loop when all slaves have finished
  // their work at this split point.
  if (slavesCnt || Fake)
  {
      master->idle_loop();

      // In helpful master concept a master can help only a sub-tree of its split
      // point, and because here is all finished is not possible master is booked.
      assert(!master->is_searching);
  }

  // We have returned from the idle loop, which means that all threads are
  // finished. Note that setting is_searching and decreasing splitPointsCnt is
  // done under lock protection to avoid a race with Thread::is_available_to().
  mutex.lock();
  sp.mutex.lock();

  master->is_searching = true;
  master->splitPointsCnt--;
  master->curSplitPoint = sp.parent;
  pos.set_nodes_searched(pos.nodes_searched() + sp.nodes);
  *bestMove = sp.bestMove;

  sp.mutex.unlock();
  mutex.unlock();

  return sp.bestValue;
}

// Explicit template instantiations
template Value ThreadPool::split<false>(Position&, Stack*, Value, Value, Value, Move*, Depth, Move, int, MovePicker&, int);
template Value ThreadPool::split<true>(Position&, Stack*, Value, Value, Value, Move*, Depth, Move, int, MovePicker&, int);


// set_timer() is used to set the timer to trigger after msec milliseconds.
// If msec is 0 then timer is stopped.

void ThreadPool::set_timer(int msec) {

  std::unique_lock<std::mutex> lk(timer->mutex);
  timer->maxPly = msec;
  timer->sleepCondition.notify_one(); // Wake up and restart the timer
}


// wait_for_search_finished() waits for main thread to go to sleep, this means
// search is finished. Then returns.

void ThreadPool::wait_for_search_finished() {

  Thread* t = main_thread();
<<<<<<< HEAD
  std::unique_lock<std::mutex> lk(t->mutex);
  t->sleepCondition.notify_one(); // In case is waiting for stop or ponderhit
  sleepCondition.wait(lk, [&]{ return t->do_sleep; });
=======
  t->mutex.lock();
  while (!t->do_sleep) sleepCondition.wait(t->mutex);
  t->mutex.unlock();
>>>>>>> a523cea7
}


// start_searching() wakes up the main thread sleeping in  main_loop() so to start
// a new search, then returns immediately.

void ThreadPool::start_searching(const Position& pos, const LimitsType& limits,
                                 const std::vector<Move>& searchMoves, StateStackPtr& states) {
  wait_for_search_finished();

  SearchTime = Time::now(); // As early as possible

  Signals.stopOnPonderhit = Signals.firstRootMove = false;
  Signals.stop = Signals.failedLowAtRoot = false;

  RootPos = pos;
  Limits = limits;
  SetupStates = std::move(states); // Ownership transfer here
  RootMoves.clear();

  for (const MoveStack& ms : MoveList<LEGAL>(pos))
      if (searchMoves.empty() || count(searchMoves.begin(), searchMoves.end(), ms.move))
          RootMoves.push_back(RootMove(ms.move));

  main_thread()->do_sleep = false;
  main_thread()->wake_up();
}<|MERGE_RESOLUTION|>--- conflicted
+++ resolved
@@ -384,15 +384,8 @@
 void ThreadPool::wait_for_search_finished() {
 
   Thread* t = main_thread();
-<<<<<<< HEAD
   std::unique_lock<std::mutex> lk(t->mutex);
-  t->sleepCondition.notify_one(); // In case is waiting for stop or ponderhit
   sleepCondition.wait(lk, [&]{ return t->do_sleep; });
-=======
-  t->mutex.lock();
-  while (!t->do_sleep) sleepCondition.wait(t->mutex);
-  t->mutex.unlock();
->>>>>>> a523cea7
 }
 
 
