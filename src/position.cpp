--- conflicted
+++ resolved
@@ -1731,7 +1731,6 @@
   Value balance; // Values of the pieces taken by us minus opponent's ones
   Bitboard occupied, stmAttackers;
 
-<<<<<<< HEAD
 #ifdef ATOMIC
   if (is_atomic())
   {
@@ -1772,40 +1771,22 @@
 #endif
 
   balance = PieceValue[var][MG][piece_on(to)];
-  occupied = 0;
-=======
-  balance = PieceValue[MG][piece_on(to)];
->>>>>>> 3ac47c84
 
   if (balance < threshold)
       return false;
 
-<<<<<<< HEAD
-#ifdef ANTI
-  if (is_anti()) {} else
-#endif
-  if (nextVictim == KING)
-      return true;
-
   balance -= PieceValue[var][MG][nextVictim];
-=======
-  balance -= PieceValue[MG][nextVictim];
->>>>>>> 3ac47c84
 
   if (balance >= threshold) // Always true if nextVictim == KING
       return true;
 
   bool relativeStm = true; // True if the opponent is to move
-<<<<<<< HEAD
 #ifdef CRAZYHOUSE
   if (is_house() && type_of(m) == DROP)
-      occupied ^= pieces() ^ to;
+      occupied = pieces() ^ to;
   else
 #endif
-  occupied ^= pieces() ^ from ^ to;
-=======
   occupied = pieces() ^ from ^ to;
->>>>>>> 3ac47c84
 
   // Find all attackers to the destination square, with the moving piece removed,
   // but possibly an X-ray attacker added behind it.
