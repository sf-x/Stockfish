/*
  Stockfish, a UCI chess playing engine derived from Glaurung 2.1
  Copyright (C) 2004-2008 Tord Romstad (Glaurung author)
  Copyright (C) 2008-2015 Marco Costalba, Joona Kiiski, Tord Romstad
  Copyright (C) 2015-2017 Marco Costalba, Joona Kiiski, Gary Linscott, Tord Romstad

  Stockfish is free software: you can redistribute it and/or modify
  it under the terms of the GNU General Public License as published by
  the Free Software Foundation, either version 3 of the License, or
  (at your option) any later version.

  Stockfish is distributed in the hope that it will be useful,
  but WITHOUT ANY WARRANTY; without even the implied warranty of
  MERCHANTABILITY or FITNESS FOR A PARTICULAR PURPOSE.  See the
  GNU General Public License for more details.

  You should have received a copy of the GNU General Public License
  along with this program.  If not, see <http://www.gnu.org/licenses/>.
*/

#include <cassert>
#include <iostream>
#include <sstream>
#include <string>

#include "evaluate.h"
#include "movegen.h"
#include "position.h"
#include "search.h"
#include "thread.h"
#include "tt.h"
#include "timeman.h"
#include "uci.h"
#include "syzygy/tbprobe.h"

using namespace std;

extern void benchmark(const Position& pos, istream& is);

namespace {

  // FEN strings of the initial positions
  const string StartFENs[SUBVARIANT_NB] = {
  "rnbqkbnr/pppppppp/8/8/8/8/PPPPPPPP/RNBQKBNR w KQkq - 0 1",
#ifdef ANTI
  "rnbqkbnr/pppppppp/8/8/8/8/PPPPPPPP/RNBQKBNR w KQkq - 0 1",
#endif
#ifdef ATOMIC
  "rnbqkbnr/pppppppp/8/8/8/8/PPPPPPPP/RNBQKBNR w KQkq - 0 1",
#endif
#ifdef CRAZYHOUSE
  "rnbqkbnr/pppppppp/8/8/8/8/PPPPPPPP/RNBQKBNR[] w KQkq - 0 1",
#endif
#ifdef HORDE
  "rnbqkbnr/pppppppp/8/1PP2PP1/PPPPPPPP/PPPPPPPP/PPPPPPPP/PPPPPPPP w kq - 0 1",
#endif
#ifdef KOTH
  "rnbqkbnr/pppppppp/8/8/8/8/PPPPPPPP/RNBQKBNR w KQkq - 0 1",
#endif
#ifdef LOSERS
  "rnbqkbnr/pppppppp/8/8/8/8/PPPPPPPP/RNBQKBNR w KQkq - 0 1",
#endif
#ifdef RACE
  "8/8/8/8/8/8/krbnNBRK/qrbnNBRQ w - - 0 1",
#endif
#ifdef RELAY
  "rnbqkbnr/pppppppp/8/8/8/8/PPPPPPPP/RNBQKBNR w KQkq - 0 1",
#endif
#ifdef THREECHECK
  "rnbqkbnr/pppppppp/8/8/8/8/PPPPPPPP/RNBQKBNR w KQkq - 3+3 0 1",
#endif
#ifdef SUICIDE
  "rnbqkbnr/pppppppp/8/8/8/8/PPPPPPPP/RNBQKBNR w - - 0 1",
#endif
#ifdef BUGHOUSE
  "rnbqkbnr/pppppppp/8/8/8/8/PPPPPPPP/RNBQKBNR[] w KQkq - 0 1",
#endif
#ifdef LOOP
  "rnbqkbnr/pppppppp/8/8/8/8/PPPPPPPP/RNBQKBNR[] w KQkq - 0 1",
#endif
  };

  // A list to keep track of the position states along the setup moves (from the
  // start position to the position just before the search starts). Needed by
  // 'draw by repetition' detection.
  StateListPtr States(new std::deque<StateInfo>(1));


  // position() is called when engine receives the "position" UCI command.
  // The function sets up the position described in the given FEN string ("fen")
  // or the starting position ("startpos") and then makes the moves given in the
  // following move list ("moves").

  void position(Position& pos, istringstream& is) {

    Move m;
    string token, fen;

    Variant variant = UCI::variant_from_name(Options["UCI_Variant"]);

    is >> token;
    if (token == "startpos")
    {
        fen = StartFENs[variant];
        is >> token; // Consume "moves" token if any
    }
    else if (token == "fen")
        while (is >> token && token != "moves")
            fen += token + " ";
    else
        return;

    States = StateListPtr(new std::deque<StateInfo>(1));
    pos.set(fen, Options["UCI_Chess960"], variant, &States->back(), Threads.main());

    // Parse move list (if any)
    while (is >> token && (m = UCI::to_move(pos, token)) != MOVE_NONE)
    {
        States->push_back(StateInfo());
        pos.do_move(m, States->back());
    }
  }


  // setoption() is called when engine receives the "setoption" UCI command. The
  // function updates the UCI option ("name") to the given value ("value").

  void setoption(istringstream& is) {

    string token, name, value;
    is >> token; // Consume "name" token

    // Read option name (can contain spaces)
    while (is >> token && token != "value")
        name += string(" ", name.empty() ? 0 : 1) + token;

    // Read option value (can contain spaces)
    while (is >> token)
        value += string(" ", value.empty() ? 0 : 1) + token;

    if (Options.count(name))
    {
        Options[name] = value;
        if (name == "UCI_Variant") {
            Variant variant = UCI::variant_from_name(value);
            sync_cout << "info string variant " << (string)Options["UCI_Variant"] << " startpos " << StartFENs[variant] << sync_endl;
            Tablebases::init(Options["SyzygyPath"], variant);
        }
    }
    else
        sync_cout << "No such option: " << name << sync_endl;
  }


  // go() is called when engine receives the "go" UCI command. The function sets
  // the thinking time and other parameters from the input string, then starts
  // the search.

  void go(Position& pos, istringstream& is) {

    Search::LimitsType limits;
    string token;

    limits.startTime = now(); // As early as possible!

    while (is >> token)
        if (token == "searchmoves")
            while (is >> token)
                limits.searchmoves.push_back(UCI::to_move(pos, token));

        else if (token == "wtime")     is >> limits.time[WHITE];
        else if (token == "btime")     is >> limits.time[BLACK];
        else if (token == "winc")      is >> limits.inc[WHITE];
        else if (token == "binc")      is >> limits.inc[BLACK];
        else if (token == "movestogo") is >> limits.movestogo;
        else if (token == "depth")     is >> limits.depth;
        else if (token == "nodes")     is >> limits.nodes;
        else if (token == "movetime")  is >> limits.movetime;
        else if (token == "mate")      is >> limits.mate;
        else if (token == "infinite")  limits.infinite = 1;
        else if (token == "ponder")    limits.ponder = 1;

    Threads.start_thinking(pos, States, limits);
  }

<<<<<<< HEAD
  // On ucinewgame following steps are needed to reset the state
  void newgame() {

    TT.resize(Options["Hash"]);
    Search::clear();
    Tablebases::init(Options["SyzygyPath"], UCI::variant_from_name(Options["UCI_Variant"]));
    Time.availableNodes = 0;
  }

=======
>>>>>>> 44236f4e
} // namespace


/// UCI::loop() waits for a command from stdin, parses it and calls the appropriate
/// function. Also intercepts EOF from stdin to ensure gracefully exiting if the
/// GUI dies unexpectedly. When called with some command line arguments, e.g. to
/// run 'bench', once the command is executed the function returns immediately.
/// In addition to the UCI ones, also some additional debug commands are supported.

void UCI::loop(int argc, char* argv[]) {

  Position pos;
  string token, cmd;
  Thread* uiThread = new Thread();

<<<<<<< HEAD
  newgame(); // Implied ucinewgame before the first position command

  pos.set(StartFENs[CHESS_VARIANT], false, CHESS_VARIANT, &States->back(), Threads.main());
=======
  pos.set(StartFEN, false, &States->back(), uiThread);
>>>>>>> 44236f4e

  for (int i = 1; i < argc; ++i)
      cmd += std::string(argv[i]) + " ";

  do {
      if (argc == 1 && !getline(cin, cmd)) // Block here waiting for input or EOF
          cmd = "quit";

      istringstream is(cmd);

      token.clear(); // getline() could return empty or blank line
      is >> skipws >> token;

      // The GUI sends 'ponderhit' to tell us to ponder on the same move the
      // opponent has played. In case Threads.stopOnPonderhit is set we are
      // waiting for 'ponderhit' to stop the search (for instance because we
      // already ran out of time), otherwise we should continue searching but
      // switching from pondering to normal search.
      if (    token == "quit"
          ||  token == "stop"
          || (token == "ponderhit" && Threads.stopOnPonderhit))
      {
          Threads.stop = true;
          Threads.main()->start_searching(true); // Could be sleeping
      }
      else if (token == "ponderhit")
          Search::Limits.ponder = 0; // Switch to normal search

      else if (token == "uci")
          sync_cout << "id name " << engine_info(true)
                    << "\n"       << Options
                    << "\nuciok"  << sync_endl;

      else if (token == "ucinewgame") Search::clear();
      else if (token == "isready")    sync_cout << "readyok" << sync_endl;
      else if (token == "go")         go(pos, is);
      else if (token == "position")   position(pos, is);
      else if (token == "setoption")  setoption(is);

      // Additional custom non-UCI commands, useful for debugging
      else if (token == "flip")       pos.flip();
      else if (token == "bench")      benchmark(pos, is);
      else if (token == "d")          sync_cout << pos << sync_endl;
      else if (token == "eval")       sync_cout << Eval::trace(pos) << sync_endl;
      else if (token == "perft")
      {
          int depth;
          stringstream ss;

          is >> depth;
          ss << Options["Hash"]    << " "
             << Options["Threads"] << " " << depth << " current perft";

          benchmark(pos, ss);
      }
      else
          sync_cout << "Unknown command: " << cmd << sync_endl;

  } while (token != "quit" && argc == 1); // Passed args have one-shot behaviour

  Threads.main()->wait_for_search_finished();
  delete uiThread;
}


/// UCI::value() converts a Value to a string suitable for use with the UCI
/// protocol specification:
///
/// cp <x>    The score from the engine's point of view in centipawns.
/// mate <y>  Mate in y moves, not plies. If the engine is getting mated
///           use negative values for y.

string UCI::value(Value v) {

  assert(-VALUE_INFINITE < v && v < VALUE_INFINITE);

  stringstream ss;

  if (abs(v) < VALUE_MATE - MAX_PLY)
      ss << "cp " << v * 100 / PawnValueEg;
  else
      ss << "mate " << (v > 0 ? VALUE_MATE - v + 1 : -VALUE_MATE - v) / 2;

  return ss.str();
}


/// UCI::square() converts a Square to a string in algebraic notation (g1, a7, etc.)

std::string UCI::square(Square s) {
  return std::string{ char('a' + file_of(s)), char('1' + rank_of(s)) };
}


/// UCI::move() converts a Move to a string in coordinate notation (g1f3, a7a8q).
/// The only special case is castling, where we print in the e1g1 notation in
/// normal chess mode, and in e1h1 notation in chess960 mode. Internally all
/// castling moves are always encoded as 'king captures rook'.

string UCI::move(Move m, bool chess960) {

  Square from = from_sq(m);
  Square to = to_sq(m);

  if (m == MOVE_NONE)
      return "(none)";

  if (m == MOVE_NULL)
      return "0000";

  if (type_of(m) == CASTLING && !chess960)
      to = make_square(to > from ? FILE_G : FILE_C, rank_of(from));

#ifdef CRAZYHOUSE
  string move = ((type_of(m) == DROP) ? std::string{" PNBRQK  PNBRQK "[dropped_piece(m)], '@'} : UCI::square(from)) + UCI::square(to);
#else
  string move = UCI::square(from) + UCI::square(to);
#endif

  if (type_of(m) == PROMOTION)
      move += " pnbrqk"[promotion_type(m)];

  return move;
}


/// UCI::to_move() converts a string representing a move in coordinate notation
/// (g1f3, a7a8q) to the corresponding legal Move, if any.

Move UCI::to_move(const Position& pos, string& str) {

  if (str.length() == 5) // Junior could send promotion piece in uppercase
      str[4] = char(tolower(str[4]));

  for (const auto& m : MoveList<LEGAL>(pos))
      if (str == UCI::move(m, pos.is_chess960()))
          return m;

  return MOVE_NONE;
}


Variant UCI::variant_from_name(const string& str) {

  for (Variant v = CHESS_VARIANT; v < SUBVARIANT_NB; ++v)
      if (variants[v] == str)
          return v;

  return CHESS_VARIANT;
}<|MERGE_RESOLUTION|>--- conflicted
+++ resolved
@@ -183,18 +183,6 @@
     Threads.start_thinking(pos, States, limits);
   }
 
-<<<<<<< HEAD
-  // On ucinewgame following steps are needed to reset the state
-  void newgame() {
-
-    TT.resize(Options["Hash"]);
-    Search::clear();
-    Tablebases::init(Options["SyzygyPath"], UCI::variant_from_name(Options["UCI_Variant"]));
-    Time.availableNodes = 0;
-  }
-
-=======
->>>>>>> 44236f4e
 } // namespace
 
 
@@ -210,13 +198,7 @@
   string token, cmd;
   Thread* uiThread = new Thread();
 
-<<<<<<< HEAD
-  newgame(); // Implied ucinewgame before the first position command
-
-  pos.set(StartFENs[CHESS_VARIANT], false, CHESS_VARIANT, &States->back(), Threads.main());
-=======
-  pos.set(StartFEN, false, &States->back(), uiThread);
->>>>>>> 44236f4e
+  pos.set(StartFENs[CHESS_VARIANT], false, CHESS_VARIANT, &States->back(), uiThread);
 
   for (int i = 1; i < argc; ++i)
       cmd += std::string(argv[i]) + " ";
