--- conflicted
+++ resolved
@@ -998,7 +998,19 @@
                   ? ci.checkSquares[type_of(pos.piece_on(from_sq(move)))] & to_sq(move)
                   : pos.gives_check(move, ci);
 
+#ifdef RACE
+#ifdef THREECHECK
+      moveCountPruning =   depth < (16 - checks - raceRank) * ONE_PLY
+#else
+      moveCountPruning =   depth < (16 - raceRank) * ONE_PLY
+#endif
+#else
+#ifdef THREECHECK
+      moveCountPruning =   depth < (16 - checks) * ONE_PLY
+#else
       moveCountPruning =   depth < 16 * ONE_PLY
+#endif
+#endif
                         && moveCount >= FutilityMoveCounts[improving][depth];
 
       // Step 12. Extend checks
@@ -1040,24 +1052,7 @@
           &&  bestValue > VALUE_MATED_IN_MAX_PLY)
       {
           // Move count based pruning
-<<<<<<< HEAD
-#ifdef RACE
-#ifdef THREECHECK
-          if (   depth < (16 - checks - raceRank) * ONE_PLY
-#else
-          if (   depth < (16 - raceRank) * ONE_PLY
-#endif
-#else
-#ifdef THREECHECK
-          if (   depth < (16 - checks) * ONE_PLY
-#else
-          if (   depth < 16 * ONE_PLY
-#endif
-#endif
-              && moveCount >= FutilityMoveCounts[improving][depth])
-=======
           if (moveCountPruning)
->>>>>>> ca14345b
               continue;
 
           // Countermoves based pruning
