/*
  Stockfish, a UCI chess playing engine derived from Glaurung 2.1
  Copyright (C) 2004-2008 Tord Romstad (Glaurung author)
  Copyright (C) 2008-2014 Marco Costalba, Joona Kiiski, Tord Romstad

  Stockfish is free software: you can redistribute it and/or modify
  it under the terms of the GNU General Public License as published by
  the Free Software Foundation, either version 3 of the License, or
  (at your option) any later version.

  Stockfish is distributed in the hope that it will be useful,
  but WITHOUT ANY WARRANTY; without even the implied warranty of
  MERCHANTABILITY or FITNESS FOR A PARTICULAR PURPOSE.  See the
  GNU General Public License for more details.

  You should have received a copy of the GNU General Public License
  along with this program.  If not, see <http://www.gnu.org/licenses/>.
*/

#include <algorithm>
#include <cassert>
#include <cfloat>
#include <cmath>
#include <cstring>
#include <iostream>
#include <sstream>

#include "evaluate.h"
#include "movegen.h"
#include "movepick.h"
#include "notation.h"
#include "rkiss.h"
#include "search.h"
#include "tbprobe.h"
#include "timeman.h"
#include "thread.h"
#include "tt.h"
#include "ucioption.h"

namespace Search {

  volatile SignalsType Signals;
  LimitsType Limits;
  std::vector<RootMove> RootMoves;
  Position RootPos;
  Color RootColor;
  Time::point SearchTime;
  StateStackPtr SetupStates;
  int TBCardinality;
  uint64_t TBHits;
  bool RootInTB;
  bool TB50MoveRule;
  Depth TBProbeDepth;
  Value TBScore;
}

using std::string;
using Eval::evaluate;
using namespace Search;

namespace {

  // Set to true to force running with one thread. Used for debugging
  const bool FakeSplit = false;

  // Different node types, used as template parameter
  enum NodeType { Root, PV, NonPV };

  // Dynamic razoring margin based on depth
  inline Value razor_margin(Depth d) { return Value(512 + 16 * d); }

  // Futility lookup tables (initialized at startup) and their access functions
  int FutilityMoveCounts[2][32]; // [improving][depth]

  inline Value futility_margin(Depth d) {
    return Value(100 * d);
  }

  // Reduction lookup tables (initialized at startup) and their access function
  int8_t Reductions[2][2][64][64]; // [pv][improving][depth][moveNumber]

  template <bool PvNode> inline Depth reduction(bool i, Depth d, int mn) {

    return (Depth) Reductions[PvNode][i][std::min(int(d) / ONE_PLY, 63)][std::min(mn, 63)];
  }

  size_t MultiPV, PVIdx;
  TimeManager TimeMgr;
  double BestMoveChanges;
  Value DrawValue[COLOR_NB];
  HistoryStats History;
  GainsStats Gains;
  MovesStats Countermoves, Followupmoves;

  template <NodeType NT, bool SpNode>
  Value search(Position& pos, Stack* ss, Value alpha, Value beta, Depth depth, bool cutNode);

  template <NodeType NT, bool InCheck>
  Value qsearch(Position& pos, Stack* ss, Value alpha, Value beta, Depth depth);

  void id_loop(Position& pos);
  Value value_to_tt(Value v, int ply);
  Value value_from_tt(Value v, int ply);
  void update_stats(const Position& pos, Stack* ss, Move move, Depth depth, Move* quiets, int quietsCnt);
  string uci_pv(const Position& pos, int depth, Value alpha, Value beta);

  struct Skill {
    Skill(int l) : level(l), best(MOVE_NONE) {}
   ~Skill() {
      if (enabled()) // Swap best PV line with the sub-optimal one
          std::swap(RootMoves[0], *std::find(RootMoves.begin(),
                    RootMoves.end(), best ? best : pick_move()));
    }

    bool enabled() const { return level < 20; }
    bool time_to_pick(int depth) const { return depth == 1 + level; }
    Move pick_move();

    int level;
    Move best;
  };

} // namespace


/// Search::init() is called during startup to initialize various lookup tables

void Search::init() {

  int d;  // depth (ONE_PLY == 2)
  int hd; // half depth (ONE_PLY == 1)
  int mc; // moveCount

  // Init reductions array
  for (hd = 1; hd < 64; ++hd) for (mc = 1; mc < 64; ++mc)
  {
      double    pvRed = 0.00 + log(double(hd)) * log(double(mc)) / 3.00;
      double nonPVRed = 0.33 + log(double(hd)) * log(double(mc)) / 2.25;
      Reductions[1][1][hd][mc] = int8_t(   pvRed >= 1.0 ?    pvRed * int(ONE_PLY) : 0);
      Reductions[0][1][hd][mc] = int8_t(nonPVRed >= 1.0 ? nonPVRed * int(ONE_PLY) : 0);

      Reductions[1][0][hd][mc] = Reductions[1][1][hd][mc];
      Reductions[0][0][hd][mc] = Reductions[0][1][hd][mc];

      if (Reductions[0][0][hd][mc] > 2 * ONE_PLY)
          Reductions[0][0][hd][mc] += ONE_PLY;

      else if (Reductions[0][0][hd][mc] > 1 * ONE_PLY)
          Reductions[0][0][hd][mc] += ONE_PLY / 2;
  }

  // Init futility move count array
  for (d = 0; d < 32; ++d)
  {
      FutilityMoveCounts[0][d] = int(2.4 + 0.222 * pow(d + 0.00, 1.8));
      FutilityMoveCounts[1][d] = int(3.0 + 0.300 * pow(d + 0.98, 1.8));
  }
}


/// Search::perft() is our utility to verify move generation. All the leaf nodes
/// up to the given depth are generated and counted and the sum returned.

static uint64_t perft(Position& pos, Depth depth) {

  StateInfo st;
  uint64_t cnt = 0;
  CheckInfo ci(pos);
  const bool leaf = depth == 2 * ONE_PLY;

  for (MoveList<LEGAL> it(pos); *it; ++it)
  {
      pos.do_move(*it, st, ci, pos.gives_check(*it, ci));
      cnt += leaf ? MoveList<LEGAL>(pos).size() : ::perft(pos, depth - ONE_PLY);
      pos.undo_move(*it);
  }
  return cnt;
}

uint64_t Search::perft(Position& pos, Depth depth) {
  return depth > ONE_PLY ? ::perft(pos, depth) : MoveList<LEGAL>(pos).size();
}

/// Search::think() is the external interface to Stockfish's search, and is
/// called by the main thread when the program receives the UCI 'go' command. It
/// searches from RootPos and at the end prints the "bestmove" to output.

void Search::think() {

<<<<<<< HEAD
  static PolyglotBook book; // Defined static to initialize the PRNG only once
  int piecesCnt;

=======
>>>>>>> f4dcec0b
  RootColor = RootPos.side_to_move();
  TimeMgr.init(Limits, RootPos.game_ply(), RootColor);
  TBHits = TBCardinality = 0;
  RootInTB = false;

  int cf = Options["Contempt Factor"] * PawnValueEg / 100; // From centipawns
  DrawValue[ RootColor] = VALUE_DRAW - Value(cf);
  DrawValue[~RootColor] = VALUE_DRAW + Value(cf);

  if (RootMoves.empty())
  {
      RootMoves.push_back(MOVE_NONE);
      sync_cout << "info depth 0 score "
                << score_to_uci(RootPos.checkers() ? -VALUE_MATE : VALUE_DRAW)
                << sync_endl;

      goto finalize;
  }

  if (Options["Write Search Log"])
  {
      Log log(Options["Search Log Filename"]);
      log << "\nSearching: "  << RootPos.fen()
          << "\ninfinite: "   << Limits.infinite
          << " ponder: "      << Limits.ponder
          << " time: "        << Limits.time[RootColor]
          << " increment: "   << Limits.inc[RootColor]
          << " moves to go: " << Limits.movestogo
          << "\n" << std::endl;
  }

  piecesCnt = RootPos.total_piece_count();
  TBCardinality = Options["SyzygyProbeLimit"];
  TBProbeDepth = Options["SyzygyProbeDepth"] * ONE_PLY;
  if (TBCardinality > Tablebases::TBLargest)
  {
      TBCardinality = Tablebases::TBLargest;
      TBProbeDepth = 0 * ONE_PLY;
  }
  TB50MoveRule = Options["Syzygy50MoveRule"];

  if (piecesCnt <= TBCardinality)
  {
      TBHits = RootMoves.size();

      // If the current root position is in the tablebases then RootMoves
      // contains only moves that preserve the draw or win.
      RootInTB = Tablebases::root_probe(RootPos, TBScore);

      if (RootInTB)
      {
          TBCardinality = 0; // Do not probe tablebases during the search

          // It might be a good idea to mangle the hash key (xor it
          // with a fixed value) in order to "clear" the hash table of
          // the results of previous probes. However, that would have to
          // be done from within the Position class, so we skip it for now.

          // Optional: decrease target time.
      }
      else // If DTZ tables are missing, use WDL tables as a fallback
      {
          // Filter out moves that do not preserve a draw or win
          RootInTB = Tablebases::root_probe_wdl(RootPos, TBScore);

          // Only probe during search if winning
          if (TBScore <= VALUE_DRAW)
              TBCardinality = 0;
      }

      if (!RootInTB)
      {
          TBHits = 0;
      }
      else if (!TB50MoveRule)
      {
          TBScore = TBScore > VALUE_DRAW ? VALUE_MATE - MAX_PLY - 1
                  : TBScore < VALUE_DRAW ? -VALUE_MATE + MAX_PLY + 1
                  : TBScore;
      }
  }

  // Reset the threads, still sleeping: will wake up at split time
  for (size_t i = 0; i < Threads.size(); ++i)
      Threads[i]->maxPly = 0;

  Threads.timer->run = true;
  Threads.timer->notify_one(); // Wake up the recurring timer

  id_loop(RootPos); // Let's start searching !

  Threads.timer->run = false; // Stop the timer

  if (RootInTB)
  {
      // If we mangled the hash key, unmangle it here
  }

  if (Options["Write Search Log"])
  {
      Time::point elapsed = Time::now() - SearchTime + 1;

      Log log(Options["Search Log Filename"]);
      log << "Nodes: "          << RootPos.nodes_searched()
          << "\nNodes/second: " << RootPos.nodes_searched() * 1000 / elapsed
          << "\nBest move: "    << move_to_san(RootPos, RootMoves[0].pv[0]);

      StateInfo st;
      RootPos.do_move(RootMoves[0].pv[0], st);
      log << "\nPonder move: " << move_to_san(RootPos, RootMoves[0].pv[1]) << std::endl;
      RootPos.undo_move(RootMoves[0].pv[0]);
  }

finalize:

  // When search is stopped this info is not printed
  sync_cout << "info nodes " << RootPos.nodes_searched()
            << " tbhits " << TBHits
            << " time " << Time::now() - SearchTime + 1 << sync_endl;

  // When we reach the maximum depth, we can arrive here without a raise of
  // Signals.stop. However, if we are pondering or in an infinite search,
  // the UCI protocol states that we shouldn't print the best move before the
  // GUI sends a "stop" or "ponderhit" command. We therefore simply wait here
  // until the GUI sends one of those commands (which also raises Signals.stop).
  if (!Signals.stop && (Limits.ponder || Limits.infinite))
  {
      Signals.stopOnPonderhit = true;
      RootPos.this_thread()->wait_for(Signals.stop);
  }

  // Best move could be MOVE_NONE when searching on a stalemate position
  sync_cout << "bestmove " << move_to_uci(RootMoves[0].pv[0], RootPos.is_chess960())
            << " ponder "  << move_to_uci(RootMoves[0].pv[1], RootPos.is_chess960())
            << sync_endl;
}


namespace {

  // id_loop() is the main iterative deepening loop. It calls search() repeatedly
  // with increasing depth until the allocated thinking time has been consumed,
  // user stops the search, or the maximum search depth is reached.

  void id_loop(Position& pos) {

    Stack stack[MAX_PLY_PLUS_6], *ss = stack+2; // To allow referencing (ss-2)
    int depth;
    Value bestValue, alpha, beta, delta;

    std::memset(ss-2, 0, 5 * sizeof(Stack));
    (ss-1)->currentMove = MOVE_NULL; // Hack to skip update gains

    depth = 0;
    BestMoveChanges = 0;
    bestValue = delta = alpha = -VALUE_INFINITE;
    beta = VALUE_INFINITE;

    TT.new_search();
    History.clear();
    Gains.clear();
    Countermoves.clear();
    Followupmoves.clear();

    MultiPV = Options["MultiPV"];
    Skill skill(Options["Skill Level"]);

    // Do we have to play with skill handicap? In this case enable MultiPV search
    // that we will use behind the scenes to retrieve a set of possible moves.
    if (skill.enabled() && MultiPV < 4)
        MultiPV = 4;

    MultiPV = std::min(MultiPV, RootMoves.size());

    // Iterative deepening loop until requested to stop or target depth reached
    while (++depth <= MAX_PLY && !Signals.stop && (!Limits.depth || depth <= Limits.depth))
    {
        // Age out PV variability metric
        BestMoveChanges *= 0.5;

        // Save the last iteration's scores before first PV line is searched and
        // all the move scores except the (new) PV are set to -VALUE_INFINITE.
        for (size_t i = 0; i < RootMoves.size(); ++i)
            RootMoves[i].prevScore = RootMoves[i].score;

        // MultiPV loop. We perform a full root search for each PV line
        for (PVIdx = 0; PVIdx < MultiPV && !Signals.stop; ++PVIdx)
        {
            // Reset aspiration window starting size
            if (depth >= 5)
            {
                delta = Value(16);
                alpha = std::max(RootMoves[PVIdx].prevScore - delta,-VALUE_INFINITE);
                beta  = std::min(RootMoves[PVIdx].prevScore + delta, VALUE_INFINITE);
            }

            // Start with a small aspiration window and, in the case of a fail
            // high/low, re-search with a bigger window until we're not failing
            // high/low anymore.
            while (true)
            {
                bestValue = search<Root, false>(pos, ss, alpha, beta, depth * ONE_PLY, false);

                // Bring the best move to the front. It is critical that sorting
                // is done with a stable algorithm because all the values but the
                // first and eventually the new best one are set to -VALUE_INFINITE
                // and we want to keep the same order for all the moves except the
                // new PV that goes to the front. Note that in case of MultiPV
                // search the already searched PV lines are preserved.
                std::stable_sort(RootMoves.begin() + PVIdx, RootMoves.end());

                // Write PV back to transposition table in case the relevant
                // entries have been overwritten during the search.
                for (size_t i = 0; i <= PVIdx; ++i)
                    RootMoves[i].insert_pv_in_tt(pos);

                // If search has been stopped break immediately. Sorting and
                // writing PV back to TT is safe because RootMoves is still
                // valid, although it refers to previous iteration.
                if (Signals.stop)
                    break;

                // When failing high/low give some update (without cluttering
                // the UI) before a re-search.
                if (  (bestValue <= alpha || bestValue >= beta)
                    && Time::now() - SearchTime > 3000)
                    sync_cout << uci_pv(pos, depth, alpha, beta) << sync_endl;

                // In case of failing low/high increase aspiration window and
                // re-search, otherwise exit the loop.
                if (bestValue <= alpha)
                {
                    alpha = std::max(bestValue - delta, -VALUE_INFINITE);

                    Signals.failedLowAtRoot = true;
                    Signals.stopOnPonderhit = false;
                }
                else if (bestValue >= beta)
                    beta = std::min(bestValue + delta, VALUE_INFINITE);

                else
                    break;

                delta += delta / 2;

                assert(alpha >= -VALUE_INFINITE && beta <= VALUE_INFINITE);
            }

            // Sort the PV lines searched so far and update the GUI
            std::stable_sort(RootMoves.begin(), RootMoves.begin() + PVIdx + 1);

            if (PVIdx + 1 == MultiPV || Time::now() - SearchTime > 3000)
                sync_cout << uci_pv(pos, depth, alpha, beta) << sync_endl;
        }

        // If skill levels are enabled and time is up, pick a sub-optimal best move
        if (skill.enabled() && skill.time_to_pick(depth))
            skill.pick_move();

        if (Options["Write Search Log"])
        {
            RootMove& rm = RootMoves[0];
            if (skill.best != MOVE_NONE)
                rm = *std::find(RootMoves.begin(), RootMoves.end(), skill.best);

            Log log(Options["Search Log Filename"]);
            log << pretty_pv(pos, depth, rm.score, Time::now() - SearchTime, &rm.pv[0])
                << std::endl;
        }

        // Have we found a "mate in x"?
        if (   Limits.mate
            && bestValue >= VALUE_MATE_IN_MAX_PLY
            && VALUE_MATE - bestValue <= 2 * Limits.mate)
            Signals.stop = true;

        // Do we have time for the next iteration? Can we stop searching now?
        if (Limits.use_time_management() && !Signals.stop && !Signals.stopOnPonderhit)
        {
            // Take some extra time if the best move has changed
            if (depth > 4 && depth < 50 &&  MultiPV == 1)
                TimeMgr.pv_instability(BestMoveChanges);

            // Stop the search if only one legal move is available or all
            // of the available time has been used.
            if (   RootMoves.size() == 1
                || Time::now() - SearchTime > TimeMgr.available_time())
            {
                // If we are allowed to ponder do not stop the search now but
                // keep pondering until the GUI sends "ponderhit" or "stop".
                if (Limits.ponder)
                    Signals.stopOnPonderhit = true;
                else
                    Signals.stop = true;
            }
        }
    }
  }


  // search<>() is the main search function for both PV and non-PV nodes and for
  // normal and SplitPoint nodes. When called just after a split point the search
  // is simpler because we have already probed the hash table, done a null move
  // search, and searched the first move before splitting, so we don't have to
  // repeat all this work again. We also don't need to store anything to the hash
  // table here: This is taken care of after we return from the split point.

  template <NodeType NT, bool SpNode>
  Value search(Position& pos, Stack* ss, Value alpha, Value beta, Depth depth, bool cutNode) {

    const bool RootNode = NT == Root;
    const bool PvNode   = NT == PV || NT == Root;

    assert(-VALUE_INFINITE <= alpha && alpha < beta && beta <= VALUE_INFINITE);
    assert(PvNode || (alpha == beta - 1));
    assert(depth > DEPTH_ZERO);

    Move quietsSearched[64];
    StateInfo st;
    const TTEntry *tte;
    SplitPoint* splitPoint;
    Key posKey;
    Move ttMove, move, excludedMove, bestMove;
    Depth ext, newDepth, predictedDepth;
    Value bestValue, value, ttValue, eval, nullValue, futilityValue;
    bool inCheck, givesCheck, pvMove, singularExtensionNode, improving;
    bool captureOrPromotion, dangerous, doFullDepthSearch;
    int moveCount, quietCount;

    // Step 1. Initialize node
    Thread* thisThread = pos.this_thread();
    inCheck = pos.checkers();

    if (SpNode)
    {
        splitPoint = ss->splitPoint;
        bestMove   = splitPoint->bestMove;
        bestValue  = splitPoint->bestValue;
        tte = NULL;
        ttMove = excludedMove = MOVE_NONE;
        ttValue = VALUE_NONE;

        assert(splitPoint->bestValue > -VALUE_INFINITE && splitPoint->moveCount > 0);

        goto moves_loop;
    }

    moveCount = quietCount = 0;
    bestValue = -VALUE_INFINITE;
    ss->currentMove = ss->ttMove = (ss+1)->excludedMove = bestMove = MOVE_NONE;
    ss->ply = (ss-1)->ply + 1;
    (ss+1)->skipNullMove = false; (ss+1)->reduction = DEPTH_ZERO;
    (ss+2)->killers[0] = (ss+2)->killers[1] = MOVE_NONE;

    // Used to send selDepth info to GUI
    if (PvNode && thisThread->maxPly < ss->ply)
        thisThread->maxPly = ss->ply;

    if (!RootNode)
    {
        // Step 2. Check for aborted search and immediate draw
        if (Signals.stop || pos.is_draw() || ss->ply > MAX_PLY)
            return ss->ply > MAX_PLY && !inCheck ? evaluate(pos) : DrawValue[pos.side_to_move()];

        // Step 3. Mate distance pruning. Even if we mate at the next move our score
        // would be at best mate_in(ss->ply+1), but if alpha is already bigger because
        // a shorter mate was found upward in the tree then there is no need to search
        // because we will never beat the current alpha. Same logic but with reversed
        // signs applies also in the opposite condition of being mated instead of giving
        // mate. In this case return a fail-high score.
        alpha = std::max(mated_in(ss->ply), alpha);
        beta = std::min(mate_in(ss->ply+1), beta);
        if (alpha >= beta)
            return alpha;
    }

    // Step 4. Transposition table lookup
    // We don't want the score of a partial search to overwrite a previous full search
    // TT value, so we use a different position key in case of an excluded move.
    excludedMove = ss->excludedMove;
    posKey = excludedMove ? pos.exclusion_key() : pos.key();
    tte = TT.probe(posKey);
    ss->ttMove = ttMove = RootNode ? RootMoves[PVIdx].pv[0] : tte ? tte->move() : MOVE_NONE;
    ttValue = tte ? value_from_tt(tte->value(), ss->ply) : VALUE_NONE;

    // At PV nodes we check for exact scores, whilst at non-PV nodes we check for
    // a fail high/low. The biggest advantage to probing at PV nodes is to have a
    // smooth experience in analysis mode. We don't probe at Root nodes otherwise
    // we should also update RootMoveList to avoid bogus output.
    if (   !RootNode
        && tte
        && tte->depth() >= depth
        && ttValue != VALUE_NONE // Only in case of TT access race
        && (           PvNode ?  tte->bound() == BOUND_EXACT
            : ttValue >= beta ? (tte->bound() &  BOUND_LOWER)
                              : (tte->bound() &  BOUND_UPPER)))
    {
        ss->currentMove = ttMove; // Can be MOVE_NONE

        // If ttMove is quiet, update killers, history, counter move and followup move on TT hit
        if (ttValue >= beta && ttMove && !pos.capture_or_promotion(ttMove) && !inCheck)
            update_stats(pos, ss, ttMove, depth, NULL, 0);

        return ttValue;
    }

    // Step 4a. Tablebase probe
    if (   !RootNode
        && pos.total_piece_count() <= TBCardinality
        && ( pos.total_piece_count() < TBCardinality || depth >= TBProbeDepth )
        && pos.rule50_count() == 0)
    {
        int found, v = Tablebases::probe_wdl(pos, &found);

        if (found)
        {
            TBHits++;

            if (TB50MoveRule) {
                value = v < -1 ? -VALUE_MATE + MAX_PLY + ss->ply
                      : v >  1 ?  VALUE_MATE - MAX_PLY - ss->ply
                      : VALUE_DRAW + 2 * v;
            }
            else
            {
                value = v < 0 ? -VALUE_MATE + MAX_PLY + ss->ply
                      : v > 0 ?  VALUE_MATE - MAX_PLY - ss->ply
                      : VALUE_DRAW;
            }

            TT.store(posKey, value_to_tt(value, ss->ply), BOUND_EXACT,
                     depth + 6 * ONE_PLY, MOVE_NONE, VALUE_NONE);

            return value;
        }
    }

    // Step 5. Evaluate the position statically and update parent's gain statistics
    if (inCheck)
    {
        ss->staticEval = eval = VALUE_NONE;
        goto moves_loop;
    }

    else if (tte)
    {
        // Never assume anything on values stored in TT
        if ((ss->staticEval = eval = tte->eval_value()) == VALUE_NONE)
            eval = ss->staticEval = evaluate(pos);

        // Can ttValue be used as a better position evaluation?
        if (ttValue != VALUE_NONE)
            if (tte->bound() & (ttValue > eval ? BOUND_LOWER : BOUND_UPPER))
                eval = ttValue;
    }
    else
    {
        eval = ss->staticEval = evaluate(pos);
        TT.store(posKey, VALUE_NONE, BOUND_NONE, DEPTH_NONE, MOVE_NONE, ss->staticEval);
    }

    if (   !pos.captured_piece_type()
        &&  ss->staticEval != VALUE_NONE
        && (ss-1)->staticEval != VALUE_NONE
        && (move = (ss-1)->currentMove) != MOVE_NULL
        &&  type_of(move) == NORMAL)
    {
        Square to = to_sq(move);
        Gains.update(pos.piece_on(to), to, -(ss-1)->staticEval - ss->staticEval);
    }

    // Step 6. Razoring (skipped when in check)
    if (   !PvNode
        &&  depth < 4 * ONE_PLY
        &&  eval + razor_margin(depth) <= alpha
        &&  ttMove == MOVE_NONE
        &&  abs(beta) < VALUE_MATE_IN_MAX_PLY
        && !pos.pawn_on_7th(pos.side_to_move()))
    {
        if (   depth <= ONE_PLY
            && eval + razor_margin(3 * ONE_PLY) <= alpha)
            return qsearch<NonPV, false>(pos, ss, alpha, beta, DEPTH_ZERO);

        Value ralpha = alpha - razor_margin(depth);
        Value v = qsearch<NonPV, false>(pos, ss, ralpha, ralpha+1, DEPTH_ZERO);
        if (v <= ralpha)
            return v;
    }

    // Step 7. Futility pruning: child node (skipped when in check)
    if (   !PvNode
        && !ss->skipNullMove
        &&  depth < 7 * ONE_PLY
        &&  eval - futility_margin(depth) >= beta
        &&  abs(beta) < VALUE_MATE_IN_MAX_PLY
        &&  abs(eval) < VALUE_KNOWN_WIN
        &&  pos.non_pawn_material(pos.side_to_move()))
        return eval - futility_margin(depth);

    // Step 8. Null move search with verification search (is omitted in PV nodes)
    if (   !PvNode
        && !ss->skipNullMove
        &&  depth >= 2 * ONE_PLY
        &&  eval >= beta
        &&  abs(beta) < VALUE_MATE_IN_MAX_PLY
        &&  pos.non_pawn_material(pos.side_to_move()))
    {
        ss->currentMove = MOVE_NULL;

        assert(eval - beta >= 0);

        // Null move dynamic reduction based on depth and value
        Depth R =  3 * ONE_PLY
                 + depth / 4
                 + int(eval - beta) / PawnValueMg * ONE_PLY;

        pos.do_null_move(st);
        (ss+1)->skipNullMove = true;
        nullValue = depth-R < ONE_PLY ? -qsearch<NonPV, false>(pos, ss+1, -beta, -beta+1, DEPTH_ZERO)
                                      : - search<NonPV, false>(pos, ss+1, -beta, -beta+1, depth-R, !cutNode);
        (ss+1)->skipNullMove = false;
        pos.undo_null_move();

        if (nullValue >= beta)
        {
            // Do not return unproven mate scores
            if (nullValue >= VALUE_MATE_IN_MAX_PLY)
                nullValue = beta;

            if (depth < 12 * ONE_PLY)
                return nullValue;

            // Do verification search at high depths
            ss->skipNullMove = true;
            Value v = depth-R < ONE_PLY ? qsearch<NonPV, false>(pos, ss, beta-1, beta, DEPTH_ZERO)
                                        :  search<NonPV, false>(pos, ss, beta-1, beta, depth-R, false);
            ss->skipNullMove = false;

            if (v >= beta)
                return nullValue;
        }
    }

    // Step 9. ProbCut (skipped when in check)
    // If we have a very good capture (i.e. SEE > seeValues[captured_piece_type])
    // and a reduced search returns a value much above beta, we can (almost) safely
    // prune the previous move.
    if (   !PvNode
        &&  depth >= 5 * ONE_PLY
        && !ss->skipNullMove
        &&  abs(beta) < VALUE_MATE_IN_MAX_PLY)
    {
        Value rbeta = std::min(beta + 200, VALUE_INFINITE);
        Depth rdepth = depth - 4 * ONE_PLY;

        assert(rdepth >= ONE_PLY);
        assert((ss-1)->currentMove != MOVE_NONE);
        assert((ss-1)->currentMove != MOVE_NULL);

        MovePicker mp(pos, ttMove, History, pos.captured_piece_type());
        CheckInfo ci(pos);

        while ((move = mp.next_move<false>()) != MOVE_NONE)
            if (pos.legal(move, ci.pinned))
            {
                ss->currentMove = move;
                pos.do_move(move, st, ci, pos.gives_check(move, ci));
                value = -search<NonPV, false>(pos, ss+1, -rbeta, -rbeta+1, rdepth, !cutNode);
                pos.undo_move(move);
                if (value >= rbeta)
                    return value;
            }
    }

    // Step 10. Internal iterative deepening (skipped when in check)
    if (    depth >= (PvNode ? 5 * ONE_PLY : 8 * ONE_PLY)
        && !ttMove
        && (PvNode || ss->staticEval + 256 >= beta))
    {
        Depth d = depth - 2 * ONE_PLY - (PvNode ? DEPTH_ZERO : depth / 4);

        ss->skipNullMove = true;
        search<PvNode ? PV : NonPV, false>(pos, ss, alpha, beta, d, true);
        ss->skipNullMove = false;

        tte = TT.probe(posKey);
        ttMove = tte ? tte->move() : MOVE_NONE;
    }

moves_loop: // When in check and at SpNode search starts from here

    Square prevMoveSq = to_sq((ss-1)->currentMove);
    Move countermoves[] = { Countermoves[pos.piece_on(prevMoveSq)][prevMoveSq].first,
                            Countermoves[pos.piece_on(prevMoveSq)][prevMoveSq].second };

    Square prevOwnMoveSq = to_sq((ss-2)->currentMove);
    Move followupmoves[] = { Followupmoves[pos.piece_on(prevOwnMoveSq)][prevOwnMoveSq].first,
                             Followupmoves[pos.piece_on(prevOwnMoveSq)][prevOwnMoveSq].second };

    MovePicker mp(pos, ttMove, depth, History, countermoves, followupmoves, ss);
    CheckInfo ci(pos);
    value = bestValue; // Workaround a bogus 'uninitialized' warning under gcc
    improving =   ss->staticEval >= (ss-2)->staticEval
               || ss->staticEval == VALUE_NONE
               ||(ss-2)->staticEval == VALUE_NONE;

    singularExtensionNode =   !RootNode
                           && !SpNode
                           &&  depth >= 8 * ONE_PLY
                           &&  ttMove != MOVE_NONE
                           && !excludedMove // Recursive singular search is not allowed
                           && (tte->bound() & BOUND_LOWER)
                           &&  tte->depth() >= depth - 3 * ONE_PLY;

    // Step 11. Loop through moves
    // Loop through all pseudo-legal moves until no moves remain or a beta cutoff occurs
    while ((move = mp.next_move<SpNode>()) != MOVE_NONE)
    {
      assert(is_ok(move));

      if (move == excludedMove)
          continue;

      // At root obey the "searchmoves" option and skip moves not listed in Root
      // Move List. As a consequence any illegal move is also skipped. In MultiPV
      // mode we also skip PV moves which have been already searched.
      if (RootNode && !std::count(RootMoves.begin() + PVIdx, RootMoves.end(), move))
          continue;

      if (SpNode)
      {
          // Shared counter cannot be decremented later if the move turns out to be illegal
          if (!pos.legal(move, ci.pinned))
              continue;

          moveCount = ++splitPoint->moveCount;
          splitPoint->mutex.unlock();
      }
      else
          ++moveCount;

      if (RootNode)
      {
          Signals.firstRootMove = (moveCount == 1);

          if (thisThread == Threads.main() && Time::now() - SearchTime > 3000)
              sync_cout << "info depth " << depth / ONE_PLY
                        << " currmove " << move_to_uci(move, pos.is_chess960())
                        << " currmovenumber " << moveCount + PVIdx << sync_endl;
      }

      ext = DEPTH_ZERO;
      captureOrPromotion = pos.capture_or_promotion(move);

      givesCheck =  type_of(move) == NORMAL && !ci.dcCandidates
                  ? ci.checkSq[type_of(pos.piece_on(from_sq(move)))] & to_sq(move)
                  : pos.gives_check(move, ci);

      dangerous =   givesCheck
                 || type_of(move) != NORMAL
                 || pos.advanced_pawn_push(move);

      // Step 12. Extend checks
      if (givesCheck && pos.see_sign(move) >= VALUE_ZERO)
          ext = ONE_PLY;

      // Singular extension search. If all moves but one fail low on a search of
      // (alpha-s, beta-s), and just one fails high on (alpha, beta), then that move
      // is singular and should be extended. To verify this we do a reduced search
      // on all the other moves but the ttMove and if the result is lower than
      // ttValue minus a margin then we extend the ttMove.
      if (    singularExtensionNode
          &&  move == ttMove
          && !ext
          &&  pos.legal(move, ci.pinned)
          &&  abs(ttValue) < VALUE_KNOWN_WIN)
      {
          assert(ttValue != VALUE_NONE);

          Value rBeta = ttValue - int(depth);
          ss->excludedMove = move;
          ss->skipNullMove = true;
          value = search<NonPV, false>(pos, ss, rBeta - 1, rBeta, depth / 2, cutNode);
          ss->skipNullMove = false;
          ss->excludedMove = MOVE_NONE;

          if (value < rBeta)
              ext = ONE_PLY;
      }

      // Update the current move (this must be done after singular extension search)
      newDepth = depth - ONE_PLY + ext;

      // Step 13. Pruning at shallow depth (exclude PV nodes)
      if (   !PvNode
          && !captureOrPromotion
          && !inCheck
          && !dangerous
       /* &&  move != ttMove Already implicit in the next condition */
          &&  bestValue > VALUE_MATED_IN_MAX_PLY)
      {
          // Move count based pruning
          if (   depth < 16 * ONE_PLY
              && moveCount >= FutilityMoveCounts[improving][depth] )
          {
              if (SpNode)
                  splitPoint->mutex.lock();

              continue;
          }

          predictedDepth = newDepth - reduction<PvNode>(improving, depth, moveCount);

          // Futility pruning: parent node
          if (predictedDepth < 7 * ONE_PLY)
          {
              futilityValue = ss->staticEval + futility_margin(predictedDepth)
                            + 128 + Gains[pos.moved_piece(move)][to_sq(move)];

              if (futilityValue <= alpha)
              {
                  bestValue = std::max(bestValue, futilityValue);

                  if (SpNode)
                  {
                      splitPoint->mutex.lock();
                      if (bestValue > splitPoint->bestValue)
                          splitPoint->bestValue = bestValue;
                  }
                  continue;
              }
          }

          // Prune moves with negative SEE at low depths
          if (predictedDepth < 4 * ONE_PLY && pos.see_sign(move) < VALUE_ZERO)
          {
              if (SpNode)
                  splitPoint->mutex.lock();

              continue;
          }
      }

      // Check for legality just before making the move
      if (!RootNode && !SpNode && !pos.legal(move, ci.pinned))
      {
          moveCount--;
          continue;
      }

      pvMove = PvNode && moveCount == 1;
      ss->currentMove = move;
      if (!SpNode && !captureOrPromotion && quietCount < 64)
          quietsSearched[quietCount++] = move;

      // Step 14. Make the move
      pos.do_move(move, st, ci, givesCheck);

      // Step 15. Reduced depth search (LMR). If the move fails high it will be
      // re-searched at full depth.
      if (    depth >= 3 * ONE_PLY
          && !pvMove
          && !captureOrPromotion
          &&  move != ttMove
          &&  move != ss->killers[0]
          &&  move != ss->killers[1])
      {
          ss->reduction = reduction<PvNode>(improving, depth, moveCount);

          if (!PvNode && cutNode)
              ss->reduction += ONE_PLY;

          else if (History[pos.piece_on(to_sq(move))][to_sq(move)] < 0)
              ss->reduction += ONE_PLY / 2;

          if (move == countermoves[0] || move == countermoves[1])
              ss->reduction = std::max(DEPTH_ZERO, ss->reduction - ONE_PLY);

          Depth d = std::max(newDepth - ss->reduction, ONE_PLY);
          if (SpNode)
              alpha = splitPoint->alpha;

          value = -search<NonPV, false>(pos, ss+1, -(alpha+1), -alpha, d, true);

          // Re-search at intermediate depth if reduction is very high
          if (value > alpha && ss->reduction >= 4 * ONE_PLY)
          {
              Depth d2 = std::max(newDepth - 2 * ONE_PLY, ONE_PLY);
              value = -search<NonPV, false>(pos, ss+1, -(alpha+1), -alpha, d2, true);
          }

          doFullDepthSearch = (value > alpha && ss->reduction != DEPTH_ZERO);
          ss->reduction = DEPTH_ZERO;
      }
      else
          doFullDepthSearch = !pvMove;

      // Step 16. Full depth search, when LMR is skipped or fails high
      if (doFullDepthSearch)
      {
          if (SpNode)
              alpha = splitPoint->alpha;

          value = newDepth < ONE_PLY ?
                          givesCheck ? -qsearch<NonPV,  true>(pos, ss+1, -(alpha+1), -alpha, DEPTH_ZERO)
                                     : -qsearch<NonPV, false>(pos, ss+1, -(alpha+1), -alpha, DEPTH_ZERO)
                                     : - search<NonPV, false>(pos, ss+1, -(alpha+1), -alpha, newDepth, !cutNode);
      }

      // For PV nodes only, do a full PV search on the first move or after a fail
      // high (in the latter case search only if value < beta), otherwise let the
      // parent node fail low with value <= alpha and to try another move.
      if (PvNode && (pvMove || (value > alpha && (RootNode || value < beta))))
          value = newDepth < ONE_PLY ?
                          givesCheck ? -qsearch<PV,  true>(pos, ss+1, -beta, -alpha, DEPTH_ZERO)
                                     : -qsearch<PV, false>(pos, ss+1, -beta, -alpha, DEPTH_ZERO)
                                     : - search<PV, false>(pos, ss+1, -beta, -alpha, newDepth, false);
      // Step 17. Undo move
      pos.undo_move(move);

      assert(value > -VALUE_INFINITE && value < VALUE_INFINITE);

      // Step 18. Check for new best move
      if (SpNode)
      {
          splitPoint->mutex.lock();
          bestValue = splitPoint->bestValue;
          alpha = splitPoint->alpha;
      }

      // Finished searching the move. If a stop or a cutoff occurred, the return
      // value of the search cannot be trusted, and we return immediately without
      // updating best move, PV and TT.
      if (Signals.stop || thisThread->cutoff_occurred())
          return VALUE_ZERO;

      if (RootNode)
      {
          RootMove& rm = *std::find(RootMoves.begin(), RootMoves.end(), move);

          // PV move or new best move ?
          if (pvMove || value > alpha)
          {
              rm.score = value;
              rm.extract_pv_from_tt(pos);

              // We record how often the best move has been changed in each
              // iteration. This information is used for time management: When
              // the best move changes frequently, we allocate some more time.
              if (!pvMove)
                  ++BestMoveChanges;
          }
          else
              // All other moves but the PV are set to the lowest value: this is
              // not a problem when sorting because the sort is stable and the
              // move position in the list is preserved - just the PV is pushed up.
              rm.score = -VALUE_INFINITE;
      }

      if (value > bestValue)
      {
          bestValue = SpNode ? splitPoint->bestValue = value : value;

          if (value > alpha)
          {
              bestMove = SpNode ? splitPoint->bestMove = move : move;

              if (PvNode && value < beta) // Update alpha! Always alpha < beta
                  alpha = SpNode ? splitPoint->alpha = value : value;
              else
              {
                  assert(value >= beta); // Fail high

                  if (SpNode)
                      splitPoint->cutoff = true;

                  break;
              }
          }
      }

      // Step 19. Check for splitting the search
      if (   !SpNode
          &&  Threads.size() >= 2
          &&  depth >= Threads.minimumSplitDepth
          &&  (   !thisThread->activeSplitPoint
               || !thisThread->activeSplitPoint->allSlavesSearching)
          &&  thisThread->splitPointsSize < MAX_SPLITPOINTS_PER_THREAD)
      {
          assert(bestValue > -VALUE_INFINITE && bestValue < beta);

          thisThread->split<FakeSplit>(pos, ss, alpha, beta, &bestValue, &bestMove,
                                       depth, moveCount, &mp, NT, cutNode);

          if (Signals.stop || thisThread->cutoff_occurred())
              return VALUE_ZERO;

          if (bestValue >= beta)
              break;
      }
    }

    if (SpNode)
        return bestValue;

    // Following condition would detect a stop or a cutoff set only after move
    // loop has been completed. But in this case bestValue is valid because we
    // have fully searched our subtree, and we can anyhow save the result in TT.
    /*
       if (Signals.stop || thisThread->cutoff_occurred())
        return VALUE_DRAW;
    */

    // Step 20. Check for mate and stalemate
    // All legal moves have been searched and if there are no legal moves, it
    // must be mate or stalemate. If we are in a singular extension search then
    // return a fail low score.
    if (!moveCount)
        bestValue = excludedMove ? alpha
                   :     inCheck ? mated_in(ss->ply) : DrawValue[pos.side_to_move()];

    // Quiet best move: update killers, history, countermoves and followupmoves
    else if (bestValue >= beta && !pos.capture_or_promotion(bestMove) && !inCheck)
        update_stats(pos, ss, bestMove, depth, quietsSearched, quietCount - 1);

    TT.store(posKey, value_to_tt(bestValue, ss->ply),
             bestValue >= beta  ? BOUND_LOWER :
             PvNode && bestMove ? BOUND_EXACT : BOUND_UPPER,
             depth, bestMove, ss->staticEval);

    assert(bestValue > -VALUE_INFINITE && bestValue < VALUE_INFINITE);

    return bestValue;
  }


  // qsearch() is the quiescence search function, which is called by the main
  // search function when the remaining depth is zero (or, to be more precise,
  // less than ONE_PLY).

  template <NodeType NT, bool InCheck>
  Value qsearch(Position& pos, Stack* ss, Value alpha, Value beta, Depth depth) {

    const bool PvNode = NT == PV;

    assert(NT == PV || NT == NonPV);
    assert(InCheck == !!pos.checkers());
    assert(alpha >= -VALUE_INFINITE && alpha < beta && beta <= VALUE_INFINITE);
    assert(PvNode || (alpha == beta - 1));
    assert(depth <= DEPTH_ZERO);

    StateInfo st;
    const TTEntry* tte;
    Key posKey;
    Move ttMove, move, bestMove;
    Value bestValue, value, ttValue, futilityValue, futilityBase, oldAlpha;
    bool givesCheck, evasionPrunable;
    Depth ttDepth;

    // To flag BOUND_EXACT a node with eval above alpha and no available moves
    if (PvNode)
        oldAlpha = alpha;

    ss->currentMove = bestMove = MOVE_NONE;
    ss->ply = (ss-1)->ply + 1;

    // Check for an instant draw or if the maximum ply has been reached
    if (pos.is_draw() || ss->ply > MAX_PLY)
        return ss->ply > MAX_PLY && !InCheck ? evaluate(pos) : DrawValue[pos.side_to_move()];

    // Decide whether or not to include checks: this fixes also the type of
    // TT entry depth that we are going to use. Note that in qsearch we use
    // only two types of depth in TT: DEPTH_QS_CHECKS or DEPTH_QS_NO_CHECKS.
    ttDepth = InCheck || depth >= DEPTH_QS_CHECKS ? DEPTH_QS_CHECKS
                                                  : DEPTH_QS_NO_CHECKS;

    // Transposition table lookup
    posKey = pos.key();
    tte = TT.probe(posKey);
    ttMove = tte ? tte->move() : MOVE_NONE;
    ttValue = tte ? value_from_tt(tte->value(),ss->ply) : VALUE_NONE;

    if (   tte
        && tte->depth() >= ttDepth
        && ttValue != VALUE_NONE // Only in case of TT access race
        && (           PvNode ?  tte->bound() == BOUND_EXACT
            : ttValue >= beta ? (tte->bound() &  BOUND_LOWER)
                              : (tte->bound() &  BOUND_UPPER)))
    {
        ss->currentMove = ttMove; // Can be MOVE_NONE
        return ttValue;
    }

    // Evaluate the position statically
    if (InCheck)
    {
        ss->staticEval = VALUE_NONE;
        bestValue = futilityBase = -VALUE_INFINITE;
    }
    else
    {
        if (tte)
        {
            // Never assume anything on values stored in TT
            if ((ss->staticEval = bestValue = tte->eval_value()) == VALUE_NONE)
                ss->staticEval = bestValue = evaluate(pos);

            // Can ttValue be used as a better position evaluation?
            if (ttValue != VALUE_NONE)
                if (tte->bound() & (ttValue > bestValue ? BOUND_LOWER : BOUND_UPPER))
                    bestValue = ttValue;
        }
        else
            ss->staticEval = bestValue = evaluate(pos);

        // Stand pat. Return immediately if static value is at least beta
        if (bestValue >= beta)
        {
            if (!tte)
                TT.store(pos.key(), value_to_tt(bestValue, ss->ply), BOUND_LOWER,
                         DEPTH_NONE, MOVE_NONE, ss->staticEval);

            return bestValue;
        }

        if (PvNode && bestValue > alpha)
            alpha = bestValue;

        futilityBase = bestValue + 128;
    }

    // Initialize a MovePicker object for the current position, and prepare
    // to search the moves. Because the depth is <= 0 here, only captures,
    // queen promotions and checks (only if depth >= DEPTH_QS_CHECKS) will
    // be generated.
    MovePicker mp(pos, ttMove, depth, History, to_sq((ss-1)->currentMove));
    CheckInfo ci(pos);

    // Loop through the moves until no moves remain or a beta cutoff occurs
    while ((move = mp.next_move<false>()) != MOVE_NONE)
    {
      assert(is_ok(move));

      givesCheck =  type_of(move) == NORMAL && !ci.dcCandidates
                  ? ci.checkSq[type_of(pos.piece_on(from_sq(move)))] & to_sq(move)
                  : pos.gives_check(move, ci);

      // Futility pruning
      if (   !PvNode
          && !InCheck
          && !givesCheck
          &&  move != ttMove
          &&  futilityBase > -VALUE_KNOWN_WIN
          && !pos.advanced_pawn_push(move))
      {
          assert(type_of(move) != ENPASSANT); // Due to !pos.advanced_pawn_push

          futilityValue = futilityBase + PieceValue[EG][pos.piece_on(to_sq(move))];

          if (futilityValue < beta)
          {
              bestValue = std::max(bestValue, futilityValue);
              continue;
          }

          if (futilityBase < beta && pos.see(move) <= VALUE_ZERO)
          {
              bestValue = std::max(bestValue, futilityBase);
              continue;
          }
      }

      // Detect non-capture evasions that are candidates to be pruned
      evasionPrunable =    InCheck
                       &&  bestValue > VALUE_MATED_IN_MAX_PLY
                       && !pos.capture(move)
                       && !pos.can_castle(pos.side_to_move());

      // Don't search moves with negative SEE values
      if (   !PvNode
          && (!InCheck || evasionPrunable)
          &&  move != ttMove
          &&  type_of(move) != PROMOTION
          &&  pos.see_sign(move) < VALUE_ZERO)
          continue;

      // Check for legality just before making the move
      if (!pos.legal(move, ci.pinned))
          continue;

      ss->currentMove = move;

      // Make and search the move
      pos.do_move(move, st, ci, givesCheck);
      value = givesCheck ? -qsearch<NT,  true>(pos, ss+1, -beta, -alpha, depth - ONE_PLY)
                         : -qsearch<NT, false>(pos, ss+1, -beta, -alpha, depth - ONE_PLY);
      pos.undo_move(move);

      assert(value > -VALUE_INFINITE && value < VALUE_INFINITE);

      // Check for new best move
      if (value > bestValue)
      {
          bestValue = value;

          if (value > alpha)
          {
              if (PvNode && value < beta) // Update alpha here! Always alpha < beta
              {
                  alpha = value;
                  bestMove = move;
              }
              else // Fail high
              {
                  TT.store(posKey, value_to_tt(value, ss->ply), BOUND_LOWER,
                           ttDepth, move, ss->staticEval);

                  return value;
              }
          }
       }
    }

    // All legal moves have been searched. A special case: If we're in check
    // and no legal moves were found, it is checkmate.
    if (InCheck && bestValue == -VALUE_INFINITE)
        return mated_in(ss->ply); // Plies to mate from the root

    TT.store(posKey, value_to_tt(bestValue, ss->ply),
             PvNode && bestValue > oldAlpha ? BOUND_EXACT : BOUND_UPPER,
             ttDepth, bestMove, ss->staticEval);

    assert(bestValue > -VALUE_INFINITE && bestValue < VALUE_INFINITE);

    return bestValue;
  }


  // value_to_tt() adjusts a mate score from "plies to mate from the root" to
  // "plies to mate from the current position". Non-mate scores are unchanged.
  // The function is called before storing a value in the transposition table.

  Value value_to_tt(Value v, int ply) {

    assert(v != VALUE_NONE);

    return  v >= VALUE_MATE_IN_MAX_PLY  ? v + ply
          : v <= VALUE_MATED_IN_MAX_PLY ? v - ply : v;
  }


  // value_from_tt() is the inverse of value_to_tt(): It adjusts a mate score
  // from the transposition table (which refers to the plies to mate/be mated
  // from current position) to "plies to mate/be mated from the root".

  Value value_from_tt(Value v, int ply) {

    return  v == VALUE_NONE             ? VALUE_NONE
          : v >= VALUE_MATE_IN_MAX_PLY  ? v - ply
          : v <= VALUE_MATED_IN_MAX_PLY ? v + ply : v;
  }


  // update_stats() updates killers, history, countermoves and followupmoves stats after a fail-high
  // of a quiet move.

  void update_stats(const Position& pos, Stack* ss, Move move, Depth depth, Move* quiets, int quietsCnt) {

    if (ss->killers[0] != move)
    {
        ss->killers[1] = ss->killers[0];
        ss->killers[0] = move;
    }

    // Increase history value of the cut-off move and decrease all the other
    // played quiet moves.
    Value bonus = Value(int(depth) * int(depth));
    History.update(pos.moved_piece(move), to_sq(move), bonus);
    for (int i = 0; i < quietsCnt; ++i)
    {
        Move m = quiets[i];
        History.update(pos.moved_piece(m), to_sq(m), -bonus);
    }

    if (is_ok((ss-1)->currentMove))
    {
        Square prevMoveSq = to_sq((ss-1)->currentMove);
        Countermoves.update(pos.piece_on(prevMoveSq), prevMoveSq, move);
    }

    if (is_ok((ss-2)->currentMove) && (ss-1)->currentMove == (ss-1)->ttMove)
    {
        Square prevOwnMoveSq = to_sq((ss-2)->currentMove);
        Followupmoves.update(pos.piece_on(prevOwnMoveSq), prevOwnMoveSq, move);
    }
  }


  // When playing with a strength handicap, choose best move among the MultiPV
  // set using a statistical rule dependent on 'level'. Idea by Heinz van Saanen.

  Move Skill::pick_move() {

    static RKISS rk;

    // PRNG sequence should be not deterministic
    for (int i = Time::now() % 50; i > 0; --i)
        rk.rand<unsigned>();

    // RootMoves are already sorted by score in descending order
    int variance = std::min(RootMoves[0].score - RootMoves[MultiPV - 1].score, PawnValueMg);
    int weakness = 120 - 2 * level;
    int max_s = -VALUE_INFINITE;
    best = MOVE_NONE;

    // Choose best move. For each move score we add two terms both dependent on
    // weakness. One deterministic and bigger for weaker moves, and one random,
    // then we choose the move with the resulting highest score.
    for (size_t i = 0; i < MultiPV; ++i)
    {
        int s = RootMoves[i].score;

        // Don't allow crazy blunders even at very low skills
        if (i > 0 && RootMoves[i-1].score > s + 2 * PawnValueMg)
            break;

        // This is our magic formula
        s += (  weakness * int(RootMoves[0].score - s)
              + variance * (rk.rand<unsigned>() % weakness)) / 128;

        if (s > max_s)
        {
            max_s = s;
            best = RootMoves[i].pv[0];
        }
    }
    return best;
  }


  // uci_pv() formats PV information according to the UCI protocol. UCI
  // requires that all (if any) unsearched PV lines are sent using a previous
  // search score.

  string uci_pv(const Position& pos, int depth, Value alpha, Value beta) {

    std::stringstream ss;
    Time::point elapsed = Time::now() - SearchTime + 1;
    size_t uciPVSize = std::min((size_t)Options["MultiPV"], RootMoves.size());
    int selDepth = 0;

    for (size_t i = 0; i < Threads.size(); ++i)
        if (Threads[i]->maxPly > selDepth)
            selDepth = Threads[i]->maxPly;

    for (size_t i = 0; i < uciPVSize; ++i)
    {
        bool updated = (i <= PVIdx);

        if (depth == 1 && !updated)
            continue;

        int d   = updated ? depth : depth - 1;
        Value v = updated ? RootMoves[i].score : RootMoves[i].prevScore;

	bool tb = RootInTB;
        if (tb)
        {
	    if (abs(v) >= VALUE_MATE - MAX_PLY)
                tb = false;
            else
                v = TBScore;
        }

        if (ss.rdbuf()->in_avail()) // Not at first line
            ss << "\n";

        ss << "info depth " << d
           << " seldepth "  << selDepth
           << " score "     << ((!tb && i == PVIdx) ? score_to_uci(v, alpha, beta) : score_to_uci(v))
           << " nodes "     << pos.nodes_searched()
           << " nps "       << pos.nodes_searched() * 1000 / elapsed
           << " tbhits "    << TBHits
           << " time "      << elapsed
           << " multipv "   << i + 1
           << " pv";

        for (size_t j = 0; RootMoves[i].pv[j] != MOVE_NONE; ++j)
            ss << " " << move_to_uci(RootMoves[i].pv[j], pos.is_chess960());
    }

    return ss.str();
  }

} // namespace


/// RootMove::extract_pv_from_tt() builds a PV by adding moves from the TT table.
/// We also consider both failing high nodes and BOUND_EXACT nodes here to
/// ensure that we have a ponder move even when we fail high at root. This
/// results in a long PV to print that is important for position analysis.

void RootMove::extract_pv_from_tt(Position& pos) {

  StateInfo state[MAX_PLY_PLUS_6], *st = state;
  const TTEntry* tte;
  int ply = 1;    // At root ply is 1...
  Move m = pv[0]; // ...instead pv[] array starts from 0
  Value expectedScore = score;

  pv.clear();

  do {
      pv.push_back(m);

      assert(MoveList<LEGAL>(pos).contains(pv[ply - 1]));

      pos.do_move(pv[ply++ - 1], *st++);
      tte = TT.probe(pos.key());
      expectedScore = -expectedScore;

  } while (   tte
           && expectedScore == value_from_tt(tte->value(), ply)
           && pos.pseudo_legal(m = tte->move()) // Local copy, TT could change
           && pos.legal(m, pos.pinned_pieces(pos.side_to_move()))
           && ply < MAX_PLY
           && (!pos.is_draw() || ply <= 2));

  pv.push_back(MOVE_NONE); // Must be zero-terminating

  while (--ply) pos.undo_move(pv[ply - 1]);
}


/// RootMove::insert_pv_in_tt() is called at the end of a search iteration, and
/// inserts the PV back into the TT. This makes sure the old PV moves are searched
/// first, even if the old TT entries have been overwritten.

void RootMove::insert_pv_in_tt(Position& pos) {

  StateInfo state[MAX_PLY_PLUS_6], *st = state;
  const TTEntry* tte;
  int idx = 0; // Ply starts from 1, we need to start from 0

  do {
      tte = TT.probe(pos.key());

      if (!tte || tte->move() != pv[idx]) // Don't overwrite correct entries
          TT.store(pos.key(), VALUE_NONE, BOUND_NONE, DEPTH_NONE, pv[idx], VALUE_NONE);

      assert(MoveList<LEGAL>(pos).contains(pv[idx]));

      pos.do_move(pv[idx++], *st++);

  } while (pv[idx] != MOVE_NONE);

  while (idx) pos.undo_move(pv[--idx]);
}


/// Thread::idle_loop() is where the thread is parked when it has no work to do

void Thread::idle_loop() {

  // Pointer 'this_sp' is not null only if we are called from split(), and not
  // at the thread creation. This means we are the split point's master.
  SplitPoint* this_sp = splitPointsSize ? activeSplitPoint : NULL;

  assert(!this_sp || (this_sp->masterThread == this && searching));

  while (true)
  {
      // If we are not searching, wait for a condition to be signaled instead of
      // wasting CPU time polling for work.
      while (!searching || exit)
      {
          if (exit)
          {
              assert(!this_sp);
              return;
          }

          // Grab the lock to avoid races with Thread::notify_one()
          mutex.lock();

          // If we are master and all slaves have finished then exit idle_loop
          if (this_sp && this_sp->slavesMask.none())
          {
              mutex.unlock();
              break;
          }

          // Do sleep after retesting sleep conditions under lock protection. In
          // particular we need to avoid a deadlock in case a master thread has,
          // in the meanwhile, allocated us and sent the notify_one() call before
          // we had the chance to grab the lock.
          if (!searching && !exit)
              sleepCondition.wait(mutex);

          mutex.unlock();
      }

      // If this thread has been assigned work, launch a search
      if (searching)
      {
          assert(!exit);

          Threads.mutex.lock();

          assert(searching);
          assert(activeSplitPoint);
          SplitPoint* sp = activeSplitPoint;

          Threads.mutex.unlock();

          Stack stack[MAX_PLY_PLUS_6], *ss = stack+2; // To allow referencing (ss-2)
          Position pos(*sp->pos, this);

          std::memcpy(ss-2, sp->ss-2, 5 * sizeof(Stack));
          ss->splitPoint = sp;

          sp->mutex.lock();

          assert(activePosition == NULL);

          activePosition = &pos;

          if (sp->nodeType == NonPV)
              search<NonPV, true>(pos, ss, sp->alpha, sp->beta, sp->depth, sp->cutNode);

          else if (sp->nodeType == PV)
              search<PV, true>(pos, ss, sp->alpha, sp->beta, sp->depth, sp->cutNode);

          else if (sp->nodeType == Root)
              search<Root, true>(pos, ss, sp->alpha, sp->beta, sp->depth, sp->cutNode);

          else
              assert(false);

          assert(searching);

          searching = false;
          activePosition = NULL;
          sp->slavesMask.reset(idx);
          sp->allSlavesSearching = false;
          sp->nodes += pos.nodes_searched();

          // Wake up the master thread so to allow it to return from the idle
          // loop in case we are the last slave of the split point.
          if (    this != sp->masterThread
              &&  sp->slavesMask.none())
          {
              assert(!sp->masterThread->searching);
              sp->masterThread->notify_one();
          }

          // After releasing the lock we can't access any SplitPoint related data
          // in a safe way because it could have been released under our feet by
          // the sp master.
          sp->mutex.unlock();

          // Try to late join to another split point if none of its slaves has
          // already finished.
          if (Threads.size() > 2)
              for (size_t i = 0; i < Threads.size(); ++i)
              {
                  int size = Threads[i]->splitPointsSize; // Local copy
                  sp = size ? &Threads[i]->splitPoints[size - 1] : NULL;

                  if (   sp
                      && sp->allSlavesSearching
                      && available_to(Threads[i]))
                  {
                      // Recheck the conditions under lock protection
                      Threads.mutex.lock();
                      sp->mutex.lock();

                      if (   sp->allSlavesSearching
                          && available_to(Threads[i]))
                      {
                           sp->slavesMask.set(idx);
                           activeSplitPoint = sp;
                           searching = true;
                      }

                      sp->mutex.unlock();
                      Threads.mutex.unlock();

                      break; // Just a single attempt
                  }
              }
      }

      // If this thread is the master of a split point and all slaves have finished
      // their work at this split point, return from the idle loop.
      if (this_sp && this_sp->slavesMask.none())
      {
          this_sp->mutex.lock();
          bool finished = this_sp->slavesMask.none(); // Retest under lock protection
          this_sp->mutex.unlock();
          if (finished)
              return;
      }
  }
}


/// check_time() is called by the timer thread when the timer triggers. It is
/// used to print debug info and, more importantly, to detect when we are out of
/// available time and thus stop the search.

void check_time() {

  static Time::point lastInfoTime = Time::now();
  int64_t nodes = 0; // Workaround silly 'uninitialized' gcc warning

  if (Time::now() - lastInfoTime >= 1000)
  {
      lastInfoTime = Time::now();
      dbg_print();
  }

  if (Limits.ponder)
      return;

  if (Limits.nodes)
  {
      Threads.mutex.lock();

      nodes = RootPos.nodes_searched();

      // Loop across all split points and sum accumulated SplitPoint nodes plus
      // all the currently active positions nodes.
      for (size_t i = 0; i < Threads.size(); ++i)
          for (int j = 0; j < Threads[i]->splitPointsSize; ++j)
          {
              SplitPoint& sp = Threads[i]->splitPoints[j];

              sp.mutex.lock();

              nodes += sp.nodes;

              for (size_t idx = 0; idx < Threads.size(); ++idx)
                  if (sp.slavesMask.test(idx) && Threads[idx]->activePosition)
                      nodes += Threads[idx]->activePosition->nodes_searched();

              sp.mutex.unlock();
          }

      Threads.mutex.unlock();
  }

  Time::point elapsed = Time::now() - SearchTime;
  bool stillAtFirstMove =    Signals.firstRootMove
                         && !Signals.failedLowAtRoot
                         &&  elapsed > TimeMgr.available_time() * 75 / 100;

  bool noMoreTime =   elapsed > TimeMgr.maximum_time() - 2 * TimerThread::Resolution
                   || stillAtFirstMove;

  if (   (Limits.use_time_management() && noMoreTime)
      || (Limits.movetime && elapsed >= Limits.movetime)
      || (Limits.nodes && nodes >= Limits.nodes))
      Signals.stop = true;
}<|MERGE_RESOLUTION|>--- conflicted
+++ resolved
@@ -187,14 +187,9 @@
 
 void Search::think() {
 
-<<<<<<< HEAD
-  static PolyglotBook book; // Defined static to initialize the PRNG only once
-  int piecesCnt;
-
-=======
->>>>>>> f4dcec0b
   RootColor = RootPos.side_to_move();
   TimeMgr.init(Limits, RootPos.game_ply(), RootColor);
+  int piecesCnt;
   TBHits = TBCardinality = 0;
   RootInTB = false;
 
