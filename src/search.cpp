/*
  Stockfish, a UCI chess playing engine derived from Glaurung 2.1
  Copyright (C) 2004-2008 Tord Romstad (Glaurung author)
  Copyright (C) 2008-2013 Marco Costalba, Joona Kiiski, Tord Romstad

  Stockfish is free software: you can redistribute it and/or modify
  it under the terms of the GNU General Public License as published by
  the Free Software Foundation, either version 3 of the License, or
  (at your option) any later version.

  Stockfish is distributed in the hope that it will be useful,
  but WITHOUT ANY WARRANTY; without even the implied warranty of
  MERCHANTABILITY or FITNESS FOR A PARTICULAR PURPOSE.  See the
  GNU General Public License for more details.

  You should have received a copy of the GNU General Public License
  along with this program.  If not, see <http://www.gnu.org/licenses/>.
*/

#include <algorithm>
#include <cassert>
#include <cmath>
#include <cstring>
#include <iostream>
#include <sstream>

#include "book.h"
#include "evaluate.h"
#include "movegen.h"
#include "movepick.h"
#include "notation.h"
#include "search.h"
#include "timeman.h"
#include "thread.h"
#include "tt.h"
#include "ucioption.h"
#include "bitcount.h"
#include "tbprobe.h"

namespace Search {

  volatile SignalsType Signals;
  LimitsType Limits;
  std::vector<RootMove> RootMoves;
  Position RootPos;
  Color RootColor;
  Time::point SearchTime;
  StateStackPtr SetupStates;
  int use_tb;
}

using std::string;
using Eval::evaluate;
using namespace Search;

namespace {

  // Set to true to force running with one thread. Used for debugging
  const bool FakeSplit = false;

  // This is the minimum interval in msec between two check_time() calls
  const int TimerResolution = 5;

  // Different node types, used as template parameter
  enum NodeType { Root, PV, NonPV, SplitPointRoot, SplitPointPV, SplitPointNonPV };

  // Dynamic razoring margin based on depth
  inline Value razor_margin(Depth d) { return Value(512 + 16 * int(d)); }

  // Futility lookup tables (initialized at startup) and their access functions
  Value FutilityMargins[16][64]; // [depth][moveNumber]
  int FutilityMoveCounts[32];    // [depth]

  inline Value futility_margin(Depth d, int mn) {

    return d < 7 * ONE_PLY ? FutilityMargins[std::max(int(d), 1)][std::min(mn, 63)]
                           : 2 * VALUE_INFINITE;
  }

  // Reduction lookup tables (initialized at startup) and their access function
  int8_t Reductions[2][64][64]; // [pv][depth][moveNumber]

  template <bool PvNode> inline Depth reduction(Depth d, int mn) {

    return (Depth) Reductions[PvNode][std::min(int(d) / ONE_PLY, 63)][std::min(mn, 63)];
  }

  size_t PVSize, PVIdx;
  TimeManager TimeMgr;
  int BestMoveChanges;
  Value DrawValue[COLOR_NB];
  HistoryStats History;
  GainsStats Gains;
  CountermovesStats Countermoves;

  template <NodeType NT>
  Value search(Position& pos, Stack* ss, Value alpha, Value beta, Depth depth, bool cutNode);

  template <NodeType NT, bool InCheck>
  Value qsearch(Position& pos, Stack* ss, Value alpha, Value beta, Depth depth);

  void id_loop(Position& pos);
  Value value_to_tt(Value v, int ply);
  Value value_from_tt(Value v, int ply);
  bool check_is_dangerous(const Position& pos, Move move, Value futilityBase, Value beta);
  bool allows(const Position& pos, Move first, Move second);
  bool refutes(const Position& pos, Move first, Move second);
  string uci_pv(const Position& pos, int depth, Value alpha, Value beta);

  struct Skill {
    Skill(int l) : level(l), best(MOVE_NONE) {}
   ~Skill() {
      if (enabled()) // Swap best PV line with the sub-optimal one
          std::swap(RootMoves[0], *std::find(RootMoves.begin(),
                    RootMoves.end(), best ? best : pick_move()));
    }

    bool enabled() const { return level < 20; }
    bool time_to_pick(int depth) const { return depth == 1 + level; }
    Move pick_move();

    int level;
    Move best;
  };

} // namespace


/// Search::init() is called during startup to initialize various lookup tables

void Search::init() {

  int d;  // depth (ONE_PLY == 2)
  int hd; // half depth (ONE_PLY == 1)
  int mc; // moveCount

  // Init reductions array
  for (hd = 1; hd < 64; hd++) for (mc = 1; mc < 64; mc++)
  {
      double    pvRed = log(double(hd)) * log(double(mc)) / 3.0;
      double nonPVRed = 0.33 + log(double(hd)) * log(double(mc)) / 2.25;
      Reductions[1][hd][mc] = (int8_t) (   pvRed >= 1.0 ? floor(   pvRed * int(ONE_PLY)) : 0);
      Reductions[0][hd][mc] = (int8_t) (nonPVRed >= 1.0 ? floor(nonPVRed * int(ONE_PLY)) : 0);
  }

  // Init futility margins array
  for (d = 1; d < 16; d++) for (mc = 0; mc < 64; mc++)
      FutilityMargins[d][mc] = Value(112 * int(log(double(d * d) / 2) / log(2.0) + 1.001) - 8 * mc + 45);

  // Init futility move count array
  for (d = 0; d < 32; d++)
      FutilityMoveCounts[d] = int(3.001 + 0.3 * pow(double(d), 1.8));
}


/// Search::perft() is our utility to verify move generation. All the leaf nodes
/// up to the given depth are generated and counted and the sum returned.

static size_t perft(Position& pos, Depth depth) {

  StateInfo st;
  size_t cnt = 0;
  CheckInfo ci(pos);
  const bool leaf = depth == 2 * ONE_PLY;

  for (MoveList<LEGAL> it(pos); *it; ++it)
  {
      pos.do_move(*it, st, ci, pos.move_gives_check(*it, ci));
      cnt += leaf ? MoveList<LEGAL>(pos).size() : ::perft(pos, depth - ONE_PLY);
      pos.undo_move(*it);
  }
  return cnt;
}

size_t Search::perft(Position& pos, Depth depth) {
  return depth > ONE_PLY ? ::perft(pos, depth) : MoveList<LEGAL>(pos).size();
}

/// Search::think() is the external interface to Stockfish's search, and is
/// called by the main thread when the program receives the UCI 'go' command. It
/// searches from RootPos and at the end prints the "bestmove" to output.

void Search::think() {

  static PolyglotBook book; // Defined static to initialize the PRNG only once
  bool tb_position;

  RootColor = RootPos.side_to_move();
  TimeMgr.init(Limits, RootPos.game_ply(), RootColor);

  if (RootMoves.empty())
  {
      RootMoves.push_back(MOVE_NONE);
      sync_cout << "info depth 0 score "
                << score_to_uci(RootPos.checkers() ? -VALUE_MATE : VALUE_DRAW)
                << sync_endl;

      goto finalize;
  }

  if (Options["OwnBook"] && !Limits.infinite && !Limits.mate)
  {
      Move bookMove = book.probe(RootPos, Options["Book File"], Options["Best Book Move"]);

      if (bookMove && std::count(RootMoves.begin(), RootMoves.end(), bookMove))
      {
          std::swap(RootMoves[0], *std::find(RootMoves.begin(), RootMoves.end(), bookMove));
          goto finalize;
      }
  }

  if (Options["Contempt Factor"] && !Options["UCI_AnalyseMode"])
  {
      int cf = Options["Contempt Factor"] * PawnValueMg / 100; // From centipawns
      cf = cf * Material::game_phase(RootPos) / PHASE_MIDGAME; // Scale down with phase
      DrawValue[ RootColor] = VALUE_DRAW - Value(cf);
      DrawValue[~RootColor] = VALUE_DRAW + Value(cf);
  }
  else
      DrawValue[WHITE] = DrawValue[BLACK] = VALUE_DRAW;

  if (Options["Write Search Log"])
  {
      Log log(Options["Search Log Filename"]);
      log << "\nSearching: "  << RootPos.fen()
          << "\ninfinite: "   << Limits.infinite
          << " ponder: "      << Limits.ponder
          << " time: "        << Limits.time[RootColor]
          << " increment: "   << Limits.inc[RootColor]
          << " moves to go: " << Limits.movestogo
          << std::endl;
  }

  use_tb = 6;
  tb_position = 0;
  if (popcount<Full>(RootPos.pieces()) <= 6)
  {
      if ((tb_position = Tablebases::root_probe(RootPos))) {
          // The current root position is in the tablebases.
          // RootMoves now contains only moves that preserve the draw or win.

          // Do not probe tablebases during the search.
          use_tb = 0;

          // It might be a good idea to mangle the hash key (xor it
          // with a fixed value) in order to "clear" the hash table of
          // the results of previous probes. However, that would have to
          // be done from within the Position class, so we skip it for now.

          // Optional: decrease target time.
      }
  }

  // Reset the threads, still sleeping: will be wake up at split time
  for (size_t i = 0; i < Threads.size(); i++)
      Threads[i]->maxPly = 0;

  Threads.sleepWhileIdle = Options["Idle Threads Sleep"];

  // Set best timer interval to avoid lagging under time pressure. Timer is
  // used to check for remaining available thinking time.
  Threads.timer->msec =
  Limits.use_time_management() ? std::min(100, std::max(TimeMgr.available_time() / 16, TimerResolution)) :
                  Limits.nodes ? 2 * TimerResolution
                               : 100;

  Threads.timer->notify_one(); // Wake up the recurring timer

  id_loop(RootPos); // Let's start searching !

  Threads.timer->msec = 0; // Stop the timer
  Threads.sleepWhileIdle = true; // Send idle threads to sleep

<<<<<<< HEAD
  if (tb_position) {
      // If we mangled the hash key, unmangle it here.
  }

  if (Options["Use Search Log"])
=======
  if (Options["Write Search Log"])
>>>>>>> cbb1a8ed
  {
      Time::point elapsed = Time::now() - SearchTime + 1;

      Log log(Options["Search Log Filename"]);
      log << "Nodes: "          << RootPos.nodes_searched()
          << "\nNodes/second: " << RootPos.nodes_searched() * 1000 / elapsed
          << "\nBest move: "    << move_to_san(RootPos, RootMoves[0].pv[0]);

      StateInfo st;
      RootPos.do_move(RootMoves[0].pv[0], st);
      log << "\nPonder move: " << move_to_san(RootPos, RootMoves[0].pv[1]) << std::endl;
      RootPos.undo_move(RootMoves[0].pv[0]);
  }

finalize:

  // When search is stopped this info is not printed
  sync_cout << "info nodes " << RootPos.nodes_searched()
            << " time " << Time::now() - SearchTime + 1 << sync_endl;

  // When we reach max depth we arrive here even without Signals.stop is raised,
  // but if we are pondering or in infinite search, according to UCI protocol,
  // we shouldn't print the best move before the GUI sends a "stop" or "ponderhit"
  // command. We simply wait here until GUI sends one of those commands (that
  // raise Signals.stop).
  if (!Signals.stop && (Limits.ponder || Limits.infinite))
  {
      Signals.stopOnPonderhit = true;
      RootPos.this_thread()->wait_for(Signals.stop);
  }

  // Best move could be MOVE_NONE when searching on a stalemate position
  sync_cout << "bestmove " << move_to_uci(RootMoves[0].pv[0], RootPos.is_chess960())
            << " ponder "  << move_to_uci(RootMoves[0].pv[1], RootPos.is_chess960())
            << sync_endl;
}


namespace {

  // id_loop() is the main iterative deepening loop. It calls search() repeatedly
  // with increasing depth until the allocated thinking time has been consumed,
  // user stops the search, or the maximum search depth is reached.

  void id_loop(Position& pos) {

    Stack stack[MAX_PLY_PLUS_2], *ss = stack+1; // To allow referencing (ss-1)
    int depth, prevBestMoveChanges;
    Value bestValue, alpha, beta, delta;

    std::memset(ss-1, 0, 4 * sizeof(Stack));
    (ss-1)->currentMove = MOVE_NULL; // Hack to skip update gains

    depth = BestMoveChanges = 0;
    bestValue = delta = alpha = -VALUE_INFINITE;
    beta = VALUE_INFINITE;

    TT.new_search();
    History.clear();
    Gains.clear();
    Countermoves.clear();

    PVSize = Options["MultiPV"];
    Skill skill(Options["Skill Level"]);

    // Do we have to play with skill handicap? In this case enable MultiPV search
    // that we will use behind the scenes to retrieve a set of possible moves.
    if (skill.enabled() && PVSize < 4)
        PVSize = 4;

    PVSize = std::min(PVSize, RootMoves.size());

    // Iterative deepening loop until requested to stop or target depth reached
    while (++depth <= MAX_PLY && !Signals.stop && (!Limits.depth || depth <= Limits.depth))
    {
        // Save last iteration's scores before first PV line is searched and all
        // the move scores but the (new) PV are set to -VALUE_INFINITE.
        for (size_t i = 0; i < RootMoves.size(); i++)
            RootMoves[i].prevScore = RootMoves[i].score;

        prevBestMoveChanges = BestMoveChanges; // Only sensible when PVSize == 1
        BestMoveChanges = 0;

        // MultiPV loop. We perform a full root search for each PV line
        for (PVIdx = 0; PVIdx < PVSize; PVIdx++)
        {
            // Reset aspiration window starting size
            if (depth >= 5)
            {
                delta = Value(16);
                alpha = std::max(RootMoves[PVIdx].prevScore - delta,-VALUE_INFINITE);
                beta  = std::min(RootMoves[PVIdx].prevScore + delta, VALUE_INFINITE);
            }

            // Start with a small aspiration window and, in case of fail high/low,
            // research with bigger window until not failing high/low anymore.
            while (true)
            {
                bestValue = search<Root>(pos, ss, alpha, beta, depth * ONE_PLY, false);

                // Bring to front the best move. It is critical that sorting is
                // done with a stable algorithm because all the values but the first
                // and eventually the new best one are set to -VALUE_INFINITE and
                // we want to keep the same order for all the moves but the new
                // PV that goes to the front. Note that in case of MultiPV search
                // the already searched PV lines are preserved.
                std::stable_sort(RootMoves.begin() + PVIdx, RootMoves.end());

                // Write PV back to transposition table in case the relevant
                // entries have been overwritten during the search.
                for (size_t i = 0; i <= PVIdx; i++)
                    RootMoves[i].insert_pv_in_tt(pos);

                // If search has been stopped return immediately. Sorting and
                // writing PV back to TT is safe becuase RootMoves is still
                // valid, although refers to previous iteration.
                if (Signals.stop)
                    return;

                // When failing high/low give some update (without cluttering
                // the UI) before to research.
                if (  (bestValue <= alpha || bestValue >= beta)
                    && Time::now() - SearchTime > 3000)
                    sync_cout << uci_pv(pos, depth, alpha, beta) << sync_endl;

                // In case of failing low/high increase aspiration window and
                // research, otherwise exit the loop.
                if (bestValue <= alpha)
                {
                    alpha = std::max(bestValue - delta, -VALUE_INFINITE);

                    Signals.failedLowAtRoot = true;
                    Signals.stopOnPonderhit = false;
                }
                else if (bestValue >= beta)
                    beta = std::min(bestValue + delta, VALUE_INFINITE);

                else
                    break;

                delta += delta / 2;

                assert(alpha >= -VALUE_INFINITE && beta <= VALUE_INFINITE);
            }

            // Sort the PV lines searched so far and update the GUI
            std::stable_sort(RootMoves.begin(), RootMoves.begin() + PVIdx + 1);

            if (PVIdx + 1 == PVSize || Time::now() - SearchTime > 3000)
                sync_cout << uci_pv(pos, depth, alpha, beta) << sync_endl;
        }

        // Do we need to pick now the sub-optimal best move ?
        if (skill.enabled() && skill.time_to_pick(depth))
            skill.pick_move();

        if (Options["Write Search Log"])
        {
            RootMove& rm = RootMoves[0];
            if (skill.best != MOVE_NONE)
                rm = *std::find(RootMoves.begin(), RootMoves.end(), skill.best);

            Log log(Options["Search Log Filename"]);
            log << pretty_pv(pos, depth, rm.score, Time::now() - SearchTime, &rm.pv[0])
                << std::endl;
        }

        // Do we have found a "mate in x"?
        if (   Limits.mate
            && bestValue >= VALUE_MATE_IN_MAX_PLY
            && VALUE_MATE - bestValue <= 2 * Limits.mate)
            Signals.stop = true;

        // Do we have time for the next iteration? Can we stop searching now?
        if (Limits.use_time_management() && !Signals.stopOnPonderhit)
        {
            bool stop = false; // Local variable, not the volatile Signals.stop

            // Take in account some extra time if the best move has changed
            if (depth > 4 && depth < 50 &&  PVSize == 1)
                TimeMgr.pv_instability(BestMoveChanges, prevBestMoveChanges);

            // Stop search if most of available time is already consumed. We
            // probably don't have enough time to search the first move at the
            // next iteration anyway.
            if (Time::now() - SearchTime > (TimeMgr.available_time() * 62) / 100)
                stop = true;

            // Stop search early if one move seems to be much better than others
            if (    depth >= 12
                && !stop
                &&  PVSize == 1
                &&  bestValue > VALUE_MATED_IN_MAX_PLY
                && (   RootMoves.size() == 1
                    || Time::now() - SearchTime > (TimeMgr.available_time() * 20) / 100))
            {
                Value rBeta = bestValue - 2 * PawnValueMg;
                ss->excludedMove = RootMoves[0].pv[0];
                ss->skipNullMove = true;
                Value v = search<NonPV>(pos, ss, rBeta - 1, rBeta, (depth - 3) * ONE_PLY, true);
                ss->skipNullMove = false;
                ss->excludedMove = MOVE_NONE;

                if (v < rBeta)
                    stop = true;
            }

            if (stop)
            {
                // If we are allowed to ponder do not stop the search now but
                // keep pondering until GUI sends "ponderhit" or "stop".
                if (Limits.ponder)
                    Signals.stopOnPonderhit = true;
                else
                    Signals.stop = true;
            }
        }
    }
  }


  // search<>() is the main search function for both PV and non-PV nodes and for
  // normal and SplitPoint nodes. When called just after a split point the search
  // is simpler because we have already probed the hash table, done a null move
  // search, and searched the first move before splitting, we don't have to repeat
  // all this work again. We also don't need to store anything to the hash table
  // here: This is taken care of after we return from the split point.

  template <NodeType NT>
  Value search(Position& pos, Stack* ss, Value alpha, Value beta, Depth depth, bool cutNode) {

    const bool PvNode   = (NT == PV || NT == Root || NT == SplitPointPV || NT == SplitPointRoot);
    const bool SpNode   = (NT == SplitPointPV || NT == SplitPointNonPV || NT == SplitPointRoot);
    const bool RootNode = (NT == Root || NT == SplitPointRoot);

    assert(alpha >= -VALUE_INFINITE && alpha < beta && beta <= VALUE_INFINITE);
    assert(PvNode || (alpha == beta - 1));
    assert(depth > DEPTH_ZERO);

    Move quietsSearched[64];
    StateInfo st;
    const TTEntry *tte;
    SplitPoint* splitPoint;
    Key posKey;
    Move ttMove, move, excludedMove, bestMove, threatMove;
    Depth ext, newDepth;
    Value bestValue, value, ttValue;
    Value eval, nullValue, futilityValue;
    bool inCheck, givesCheck, pvMove, singularExtensionNode;
    bool captureOrPromotion, dangerous, doFullDepthSearch;
    int moveCount, quietCount;

    // Step 1. Initialize node
    Thread* thisThread = pos.this_thread();
    inCheck = pos.checkers();

    if (SpNode)
    {
        splitPoint = ss->splitPoint;
        bestMove   = splitPoint->bestMove;
        threatMove = splitPoint->threatMove;
        bestValue  = splitPoint->bestValue;
        tte = NULL;
        ttMove = excludedMove = MOVE_NONE;
        ttValue = VALUE_NONE;

        assert(splitPoint->bestValue > -VALUE_INFINITE && splitPoint->moveCount > 0);

        goto moves_loop;
    }

    moveCount = quietCount = 0;
    bestValue = -VALUE_INFINITE;
    ss->currentMove = threatMove = (ss+1)->excludedMove = bestMove = MOVE_NONE;
    ss->ply = (ss-1)->ply + 1;
    ss->futilityMoveCount = 0;
    (ss+1)->skipNullMove = false; (ss+1)->reduction = DEPTH_ZERO;
    (ss+2)->killers[0] = (ss+2)->killers[1] = MOVE_NONE;

    // Used to send selDepth info to GUI
    if (PvNode && thisThread->maxPly < ss->ply)
        thisThread->maxPly = ss->ply;

    if (!RootNode)
    {
        // Step 2. Check for aborted search and immediate draw
        if (Signals.stop || pos.is_draw() || ss->ply > MAX_PLY)
            return DrawValue[pos.side_to_move()];

        // Step 3. Mate distance pruning. Even if we mate at the next move our score
        // would be at best mate_in(ss->ply+1), but if alpha is already bigger because
        // a shorter mate was found upward in the tree then there is no need to search
        // further, we will never beat current alpha. Same logic but with reversed signs
        // applies also in the opposite condition of being mated instead of giving mate,
        // in this case return a fail-high score.
        alpha = std::max(mated_in(ss->ply), alpha);
        beta = std::min(mate_in(ss->ply+1), beta);
        if (alpha >= beta)
            return alpha;
    }

    // Step 4. Transposition table lookup
    // We don't want the score of a partial search to overwrite a previous full search
    // TT value, so we use a different position key in case of an excluded move.
    excludedMove = ss->excludedMove;
    posKey = excludedMove ? pos.exclusion_key() : pos.key();
    tte = TT.probe(posKey);
    ttMove = RootNode ? RootMoves[PVIdx].pv[0] : tte ? tte->move() : MOVE_NONE;
    ttValue = tte ? value_from_tt(tte->value(), ss->ply) : VALUE_NONE;

    // At PV nodes we check for exact scores, while at non-PV nodes we check for
    // a fail high/low. Biggest advantage at probing at PV nodes is to have a
    // smooth experience in analysis mode. We don't probe at Root nodes otherwise
    // we should also update RootMoveList to avoid bogus output.
    if (   !RootNode
        && tte
        && tte->depth() >= depth
        && ttValue != VALUE_NONE // Only in case of TT access race
        && (           PvNode ?  tte->bound() == BOUND_EXACT
            : ttValue >= beta ? (tte->bound() &  BOUND_LOWER)
                              : (tte->bound() &  BOUND_UPPER)))
    {
        TT.refresh(tte);
        ss->currentMove = ttMove; // Can be MOVE_NONE

        if (    ttValue >= beta
            &&  ttMove
            && !pos.is_capture_or_promotion(ttMove)
            &&  ttMove != ss->killers[0])
        {
            ss->killers[1] = ss->killers[0];
            ss->killers[0] = ttMove;
        }
        return ttValue;
    }

    // Step 4a. Tablebase probe
    if (!RootNode && popcount<Full>(pos.pieces()) <= use_tb) {
      int success;
      int v = Tablebases::probe_wdl(pos, &success);
      if (success) {
	if (v < -1) value = -VALUE_MATE + MAX_PLY + ss->ply;
	else if (v > 1) value = VALUE_MATE - MAX_PLY - ss->ply;
	else value = VALUE_DRAW + v;
        TT.store(posKey, value_to_tt(value, ss->ply), BOUND_EXACT,
                 depth + 6 * ONE_PLY, MOVE_NONE, VALUE_NONE, VALUE_NONE);
	return value;
      }
    }

    // Step 5. Evaluate the position statically and update parent's gain statistics
    if (inCheck)
    {
        ss->staticEval = ss->evalMargin = eval = VALUE_NONE;
        goto moves_loop;
    }

    else if (tte)
    {
        // Never assume anything on values stored in TT
        if (  (ss->staticEval = eval = tte->eval_value()) == VALUE_NONE
            ||(ss->evalMargin = tte->eval_margin()) == VALUE_NONE)
            eval = ss->staticEval = evaluate(pos, ss->evalMargin);

        // Can ttValue be used as a better position evaluation?
        if (ttValue != VALUE_NONE)
            if (   ((tte->bound() & BOUND_LOWER) && ttValue > eval)
                || ((tte->bound() & BOUND_UPPER) && ttValue < eval))
                eval = ttValue;
    }
    else
    {
        eval = ss->staticEval = evaluate(pos, ss->evalMargin);
        TT.store(posKey, VALUE_NONE, BOUND_NONE, DEPTH_NONE, MOVE_NONE,
                 ss->staticEval, ss->evalMargin);
    }

    // Update gain for the parent non-capture move given the static position
    // evaluation before and after the move.
    if (   !pos.captured_piece_type()
        &&  ss->staticEval != VALUE_NONE
        && (ss-1)->staticEval != VALUE_NONE
        && (move = (ss-1)->currentMove) != MOVE_NULL
        &&  type_of(move) == NORMAL)
    {
        Square to = to_sq(move);
        Gains.update(pos.piece_on(to), to, -(ss-1)->staticEval - ss->staticEval);
    }

    // Step 6. Razoring (is omitted in PV nodes)
    if (   !PvNode
        &&  depth < 4 * ONE_PLY
        &&  eval + razor_margin(depth) < beta
        &&  ttMove == MOVE_NONE
        &&  abs(beta) < VALUE_MATE_IN_MAX_PLY
        && !pos.pawn_on_7th(pos.side_to_move()))
    {
        Value rbeta = beta - razor_margin(depth);
        Value v = qsearch<NonPV, false>(pos, ss, rbeta-1, rbeta, DEPTH_ZERO);
        if (v < rbeta)
            // Logically we should return (v + razor_margin(depth)), but
            // surprisingly this did slightly weaker in tests.
            return v;
    }

    // Step 7. Static null move pruning (is omitted in PV nodes)
    // We're betting that the opponent doesn't have a move that will reduce
    // the score by more than futility_margin(depth) if we do a null move.
    if (   !PvNode
        && !ss->skipNullMove
        &&  depth < 4 * ONE_PLY
        &&  eval - futility_margin(depth, (ss-1)->futilityMoveCount) >= beta
        &&  abs(beta) < VALUE_MATE_IN_MAX_PLY
        &&  abs(eval) < VALUE_KNOWN_WIN
        &&  pos.non_pawn_material(pos.side_to_move()))
        return eval - futility_margin(depth, (ss-1)->futilityMoveCount);

    // Step 8. Null move search with verification search (is omitted in PV nodes)
    if (   !PvNode
        && !ss->skipNullMove
        &&  depth > ONE_PLY
        &&  eval >= beta
        &&  abs(beta) < VALUE_MATE_IN_MAX_PLY
        &&  pos.non_pawn_material(pos.side_to_move()))
    {
        ss->currentMove = MOVE_NULL;

        // Null move dynamic reduction based on depth
        Depth R = 3 * ONE_PLY + depth / 4;

        // Null move dynamic reduction based on value
        if (eval - PawnValueMg > beta)
            R += ONE_PLY;

        pos.do_null_move(st);
        (ss+1)->skipNullMove = true;
        nullValue = depth-R < ONE_PLY ? -qsearch<NonPV, false>(pos, ss+1, -beta, -alpha, DEPTH_ZERO)
                                      : - search<NonPV>(pos, ss+1, -beta, -alpha, depth-R, !cutNode);
        (ss+1)->skipNullMove = false;
        pos.undo_null_move();

        if (nullValue >= beta)
        {
            // Do not return unproven mate scores
            if (nullValue >= VALUE_MATE_IN_MAX_PLY)
                nullValue = beta;

            if (depth < 12 * ONE_PLY)
                return nullValue;

            // Do verification search at high depths
            ss->skipNullMove = true;
            Value v = search<NonPV>(pos, ss, alpha, beta, depth-R, false);
            ss->skipNullMove = false;

            if (v >= beta)
                return nullValue;
        }
        else
        {
            // The null move failed low, which means that we may be faced with
            // some kind of threat. If the previous move was reduced, check if
            // the move that refuted the null move was somehow connected to the
            // move which was reduced. If a connection is found, return a fail
            // low score (which will cause the reduced move to fail high in the
            // parent node, which will trigger a re-search with full depth).
            threatMove = (ss+1)->currentMove;

            if (   depth < 5 * ONE_PLY
                && (ss-1)->reduction
                && threatMove != MOVE_NONE
                && allows(pos, (ss-1)->currentMove, threatMove))
                return alpha;
        }
    }

    // Step 9. ProbCut (is omitted in PV nodes)
    // If we have a very good capture (i.e. SEE > seeValues[captured_piece_type])
    // and a reduced search returns a value much above beta, we can (almost) safely
    // prune the previous move.
    if (   !PvNode
        &&  depth >= 5 * ONE_PLY
        && !ss->skipNullMove
        &&  abs(beta) < VALUE_MATE_IN_MAX_PLY)
    {
        Value rbeta = beta + 200;
        Depth rdepth = depth - ONE_PLY - 3 * ONE_PLY;

        assert(rdepth >= ONE_PLY);
        assert((ss-1)->currentMove != MOVE_NONE);
        assert((ss-1)->currentMove != MOVE_NULL);

        MovePicker mp(pos, ttMove, History, pos.captured_piece_type());
        CheckInfo ci(pos);

        while ((move = mp.next_move<false>()) != MOVE_NONE)
            if (pos.pl_move_is_legal(move, ci.pinned))
            {
                ss->currentMove = move;
                pos.do_move(move, st, ci, pos.move_gives_check(move, ci));
                value = -search<NonPV>(pos, ss+1, -rbeta, -rbeta+1, rdepth, !cutNode);
                pos.undo_move(move);
                if (value >= rbeta)
                    return value;
            }
    }

    // Step 10. Internal iterative deepening
    if (   depth >= (PvNode ? 5 * ONE_PLY : 8 * ONE_PLY)
        && ttMove == MOVE_NONE
        && (PvNode || ss->staticEval + Value(256) >= beta))
    {
        Depth d = depth - 2 * ONE_PLY - (PvNode ? DEPTH_ZERO : depth / 4);

        ss->skipNullMove = true;
        search<PvNode ? PV : NonPV>(pos, ss, alpha, beta, d, true);
        ss->skipNullMove = false;

        tte = TT.probe(posKey);
        ttMove = tte ? tte->move() : MOVE_NONE;
    }

moves_loop: // When in check and at SpNode search starts from here

    Square prevMoveSq = to_sq((ss-1)->currentMove);
    Move countermoves[] = { Countermoves[pos.piece_on(prevMoveSq)][prevMoveSq].first,
                            Countermoves[pos.piece_on(prevMoveSq)][prevMoveSq].second };

    MovePicker mp(pos, ttMove, depth, History, countermoves, ss, PvNode ? -VALUE_INFINITE : beta);
    CheckInfo ci(pos);
    value = bestValue; // Workaround a bogus 'uninitialized' warning under gcc
    singularExtensionNode =   !RootNode
                           && !SpNode
                           &&  depth >= (PvNode ? 6 * ONE_PLY : 8 * ONE_PLY)
                           &&  ttMove != MOVE_NONE
                           && !excludedMove // Recursive singular search is not allowed
                           && (tte->bound() & BOUND_LOWER)
                           &&  tte->depth() >= depth - 3 * ONE_PLY;

    // Step 11. Loop through moves
    // Loop through all pseudo-legal moves until no moves remain or a beta cutoff occurs
    while ((move = mp.next_move<SpNode>()) != MOVE_NONE)
    {
      assert(is_ok(move));

      if (move == excludedMove)
          continue;

      // At root obey the "searchmoves" option and skip moves not listed in Root
      // Move List, as a consequence any illegal move is also skipped. In MultiPV
      // mode we also skip PV moves which have been already searched.
      if (RootNode && !std::count(RootMoves.begin() + PVIdx, RootMoves.end(), move))
          continue;

      if (SpNode)
      {
          // Shared counter cannot be decremented later if move turns out to be illegal
          if (!pos.pl_move_is_legal(move, ci.pinned))
              continue;

          moveCount = ++splitPoint->moveCount;
          splitPoint->mutex.unlock();
      }
      else
          moveCount++;

      if (RootNode)
      {
          Signals.firstRootMove = (moveCount == 1);

          if (thisThread == Threads.main_thread() && Time::now() - SearchTime > 3000)
              sync_cout << "info depth " << depth / ONE_PLY
                        << " currmove " << move_to_uci(move, pos.is_chess960())
                        << " currmovenumber " << moveCount + PVIdx << sync_endl;
      }

      ext = DEPTH_ZERO;
      captureOrPromotion = pos.is_capture_or_promotion(move);
      givesCheck = pos.move_gives_check(move, ci);
      dangerous =   givesCheck
                 || pos.is_passed_pawn_push(move)
                 || type_of(move) == CASTLE;

      // Step 12. Extend checks and, in PV nodes, also dangerous moves
      if (PvNode && dangerous)
          ext = ONE_PLY;

      else if (givesCheck && pos.see_sign(move) >= 0)
          ext = ONE_PLY / 2;

      // Singular extension search. If all moves but one fail low on a search of
      // (alpha-s, beta-s), and just one fails high on (alpha, beta), then that move
      // is singular and should be extended. To verify this we do a reduced search
      // on all the other moves but the ttMove, if result is lower than ttValue minus
      // a margin then we extend ttMove.
      if (    singularExtensionNode
          &&  move == ttMove
          && !ext
          &&  pos.pl_move_is_legal(move, ci.pinned)
          &&  abs(ttValue) < VALUE_KNOWN_WIN)
      {
          assert(ttValue != VALUE_NONE);

          Value rBeta = ttValue - int(depth);
          ss->excludedMove = move;
          ss->skipNullMove = true;
          value = search<NonPV>(pos, ss, rBeta - 1, rBeta, depth / 2, cutNode);
          ss->skipNullMove = false;
          ss->excludedMove = MOVE_NONE;

          if (value < rBeta)
              ext = ONE_PLY;
      }

      // Update current move (this must be done after singular extension search)
      newDepth = depth - ONE_PLY + ext;

      // Step 13. Futility pruning (is omitted in PV nodes)
      if (   !PvNode
          && !captureOrPromotion
          && !inCheck
          && !dangerous
       /* &&  move != ttMove Already implicit in the next condition */
          &&  bestValue > VALUE_MATED_IN_MAX_PLY)
      {
          // Move count based pruning
          if (   depth < 16 * ONE_PLY
              && moveCount >= FutilityMoveCounts[depth]
              && (!threatMove || !refutes(pos, move, threatMove)))
          {
              if (SpNode)
                  splitPoint->mutex.lock();

              continue;
          }

          // Value based pruning
          // We illogically ignore reduction condition depth >= 3*ONE_PLY for predicted depth,
          // but fixing this made program slightly weaker.
          Depth predictedDepth = newDepth - reduction<PvNode>(depth, moveCount);
          futilityValue =  ss->staticEval + ss->evalMargin + futility_margin(predictedDepth, moveCount)
                         + Gains[pos.piece_moved(move)][to_sq(move)];

          if (futilityValue < beta)
          {
              bestValue = std::max(bestValue, futilityValue);

              if (SpNode)
              {
                  splitPoint->mutex.lock();
                  if (bestValue > splitPoint->bestValue)
                      splitPoint->bestValue = bestValue;
              }
              continue;
          }

          // Prune moves with negative SEE at low depths
          if (   predictedDepth < 4 * ONE_PLY
              && pos.see_sign(move) < 0)
          {
              if (SpNode)
                  splitPoint->mutex.lock();

              continue;
          }

          // We have not pruned the move that will be searched, but remember how
          // far in the move list we are to be more aggressive in the child node.
          ss->futilityMoveCount = moveCount;
      }
      else
          ss->futilityMoveCount = 0;

      // Check for legality only before to do the move
      if (!RootNode && !SpNode && !pos.pl_move_is_legal(move, ci.pinned))
      {
          moveCount--;
          continue;
      }

      pvMove = PvNode && moveCount == 1;
      ss->currentMove = move;
      if (!SpNode && !captureOrPromotion && quietCount < 64)
          quietsSearched[quietCount++] = move;

      // Step 14. Make the move
      pos.do_move(move, st, ci, givesCheck);

      // Step 15. Reduced depth search (LMR). If the move fails high will be
      // re-searched at full depth.
      if (    depth > 3 * ONE_PLY
          && !pvMove
          && !captureOrPromotion
          && !dangerous
          &&  move != ttMove
          &&  move != ss->killers[0]
          &&  move != ss->killers[1])
      {
          ss->reduction = reduction<PvNode>(depth, moveCount);

          if (!PvNode && cutNode)
              ss->reduction += ONE_PLY;

          if (move == countermoves[0] || move == countermoves[1])
              ss->reduction = std::max(DEPTH_ZERO, ss->reduction-ONE_PLY);

          Depth d = std::max(newDepth - ss->reduction, ONE_PLY);
          if (SpNode)
              alpha = splitPoint->alpha;

          value = -search<NonPV>(pos, ss+1, -(alpha+1), -alpha, d, true);

          doFullDepthSearch = (value > alpha && ss->reduction != DEPTH_ZERO);
          ss->reduction = DEPTH_ZERO;
      }
      else
          doFullDepthSearch = !pvMove;

      // Step 16. Full depth search, when LMR is skipped or fails high
      if (doFullDepthSearch)
      {
          if (SpNode)
              alpha = splitPoint->alpha;

          value = newDepth < ONE_PLY ?
                          givesCheck ? -qsearch<NonPV,  true>(pos, ss+1, -(alpha+1), -alpha, DEPTH_ZERO)
                                     : -qsearch<NonPV, false>(pos, ss+1, -(alpha+1), -alpha, DEPTH_ZERO)
                                     : - search<NonPV>(pos, ss+1, -(alpha+1), -alpha, newDepth, !cutNode);
      }

      // Only for PV nodes do a full PV search on the first move or after a fail
      // high, in the latter case search only if value < beta, otherwise let the
      // parent node to fail low with value <= alpha and to try another move.
      if (PvNode && (pvMove || (value > alpha && (RootNode || value < beta))))
          value = newDepth < ONE_PLY ?
                          givesCheck ? -qsearch<PV,  true>(pos, ss+1, -beta, -alpha, DEPTH_ZERO)
                                     : -qsearch<PV, false>(pos, ss+1, -beta, -alpha, DEPTH_ZERO)
                                     : - search<PV>(pos, ss+1, -beta, -alpha, newDepth, false);
      // Step 17. Undo move
      pos.undo_move(move);

      assert(value > -VALUE_INFINITE && value < VALUE_INFINITE);

      // Step 18. Check for new best move
      if (SpNode)
      {
          splitPoint->mutex.lock();
          bestValue = splitPoint->bestValue;
          alpha = splitPoint->alpha;
      }

      // Finished searching the move. If Signals.stop is true, the search
      // was aborted because the user interrupted the search or because we
      // ran out of time. In this case, the return value of the search cannot
      // be trusted, and we don't update the best move and/or PV.
      if (Signals.stop || thisThread->cutoff_occurred())
          return value; // To avoid returning VALUE_INFINITE

      if (RootNode)
      {
          RootMove& rm = *std::find(RootMoves.begin(), RootMoves.end(), move);

          // PV move or new best move ?
          if (pvMove || value > alpha)
          {
              rm.score = value;
              rm.extract_pv_from_tt(pos);

              // We record how often the best move has been changed in each
              // iteration. This information is used for time management: When
              // the best move changes frequently, we allocate some more time.
              if (!pvMove)
                  BestMoveChanges++;
          }
          else
              // All other moves but the PV are set to the lowest value, this
              // is not a problem when sorting becuase sort is stable and move
              // position in the list is preserved, just the PV is pushed up.
              rm.score = -VALUE_INFINITE;
      }

      if (value > bestValue)
      {
          bestValue = SpNode ? splitPoint->bestValue = value : value;

          if (value > alpha)
          {
              bestMove = SpNode ? splitPoint->bestMove = move : move;

              if (PvNode && value < beta) // Update alpha! Always alpha < beta
                  alpha = SpNode ? splitPoint->alpha = value : value;
              else
              {
                  assert(value >= beta); // Fail high

                  if (SpNode)
                      splitPoint->cutoff = true;

                  break;
              }
          }
      }

      // Step 19. Check for splitting the search
      if (   !SpNode
          &&  depth >= Threads.minimumSplitDepth
          &&  Threads.available_slave(thisThread)
          &&  thisThread->splitPointsSize < MAX_SPLITPOINTS_PER_THREAD)
      {
          assert(bestValue < beta);

          thisThread->split<FakeSplit>(pos, ss, alpha, beta, &bestValue, &bestMove,
                                       depth, threatMove, moveCount, &mp, NT, cutNode);
          if (bestValue >= beta)
              break;
      }
    }

    if (SpNode)
        return bestValue;

    // Step 20. Check for mate and stalemate
    // All legal moves have been searched and if there are no legal moves, it
    // must be mate or stalemate. Note that we can have a false positive in
    // case of Signals.stop or thread.cutoff_occurred() are set, but this is
    // harmless because return value is discarded anyhow in the parent nodes.
    // If we are in a singular extension search then return a fail low score.
    // A split node has at least one move, the one tried before to be splitted.
    if (!moveCount)
        return  excludedMove ? alpha
              : inCheck ? mated_in(ss->ply) : DrawValue[pos.side_to_move()];

    // If we have pruned all the moves without searching return a fail-low score
    if (bestValue == -VALUE_INFINITE)
        bestValue = alpha;

    TT.store(posKey, value_to_tt(bestValue, ss->ply),
             bestValue >= beta  ? BOUND_LOWER :
             PvNode && bestMove ? BOUND_EXACT : BOUND_UPPER,
             depth, bestMove, ss->staticEval, ss->evalMargin);

    // Quiet best move: update killers, history and countermoves
    if (    bestValue >= beta
        && !pos.is_capture_or_promotion(bestMove)
        && !inCheck)
    {
        if (ss->killers[0] != bestMove)
        {
            ss->killers[1] = ss->killers[0];
            ss->killers[0] = bestMove;
        }

        // Increase history value of the cut-off move and decrease all the other
        // played non-capture moves.
        Value bonus = Value(int(depth) * int(depth));
        History.update(pos.piece_moved(bestMove), to_sq(bestMove), bonus);
        for (int i = 0; i < quietCount - 1; i++)
        {
            Move m = quietsSearched[i];
            History.update(pos.piece_moved(m), to_sq(m), -bonus);
        }

        if (is_ok((ss-1)->currentMove))
            Countermoves.update(pos.piece_on(prevMoveSq), prevMoveSq, bestMove);
    }

    assert(bestValue > -VALUE_INFINITE && bestValue < VALUE_INFINITE);

    return bestValue;
  }


  // qsearch() is the quiescence search function, which is called by the main
  // search function when the remaining depth is zero (or, to be more precise,
  // less than ONE_PLY).

  template <NodeType NT, bool InCheck>
  Value qsearch(Position& pos, Stack* ss, Value alpha, Value beta, Depth depth) {

    const bool PvNode = (NT == PV);

    assert(NT == PV || NT == NonPV);
    assert(InCheck == !!pos.checkers());
    assert(alpha >= -VALUE_INFINITE && alpha < beta && beta <= VALUE_INFINITE);
    assert(PvNode || (alpha == beta - 1));
    assert(depth <= DEPTH_ZERO);

    StateInfo st;
    const TTEntry* tte;
    Key posKey;
    Move ttMove, move, bestMove;
    Value bestValue, value, ttValue, futilityValue, futilityBase, oldAlpha;
    bool givesCheck, evasionPrunable;
    Depth ttDepth;

    // To flag BOUND_EXACT a node with eval above alpha and no available moves
    if (PvNode)
        oldAlpha = alpha;

    ss->currentMove = bestMove = MOVE_NONE;
    ss->ply = (ss-1)->ply + 1;

    // Check for an instant draw or maximum ply reached
    if (pos.is_draw() || ss->ply > MAX_PLY)
        return DrawValue[pos.side_to_move()];

    // Decide whether or not to include checks, this fixes also the type of
    // TT entry depth that we are going to use. Note that in qsearch we use
    // only two types of depth in TT: DEPTH_QS_CHECKS or DEPTH_QS_NO_CHECKS.
    ttDepth = InCheck || depth >= DEPTH_QS_CHECKS ? DEPTH_QS_CHECKS
                                                  : DEPTH_QS_NO_CHECKS;

    // Transposition table lookup
    posKey = pos.key();
    tte = TT.probe(posKey);
    ttMove = tte ? tte->move() : MOVE_NONE;
    ttValue = tte ? value_from_tt(tte->value(),ss->ply) : VALUE_NONE;

    if (   tte
        && tte->depth() >= ttDepth
        && ttValue != VALUE_NONE // Only in case of TT access race
        && (           PvNode ?  tte->bound() == BOUND_EXACT
            : ttValue >= beta ? (tte->bound() &  BOUND_LOWER)
                              : (tte->bound() &  BOUND_UPPER)))
    {
        ss->currentMove = ttMove; // Can be MOVE_NONE
        return ttValue;
    }

    // Evaluate the position statically
    if (InCheck)
    {
        ss->staticEval = ss->evalMargin = VALUE_NONE;
        bestValue = futilityBase = -VALUE_INFINITE;
    }
    else
    {
        if (tte)
        {
            // Never assume anything on values stored in TT
            if (  (ss->staticEval = bestValue = tte->eval_value()) == VALUE_NONE
                ||(ss->evalMargin = tte->eval_margin()) == VALUE_NONE)
                ss->staticEval = bestValue = evaluate(pos, ss->evalMargin);
        }
        else
            ss->staticEval = bestValue = evaluate(pos, ss->evalMargin);

        // Stand pat. Return immediately if static value is at least beta
        if (bestValue >= beta)
        {
            if (!tte)
                TT.store(pos.key(), value_to_tt(bestValue, ss->ply), BOUND_LOWER,
                         DEPTH_NONE, MOVE_NONE, ss->staticEval, ss->evalMargin);

            return bestValue;
        }

        if (PvNode && bestValue > alpha)
            alpha = bestValue;

        futilityBase = ss->staticEval + ss->evalMargin + Value(128);
    }

    // Initialize a MovePicker object for the current position, and prepare
    // to search the moves. Because the depth is <= 0 here, only captures,
    // queen promotions and checks (only if depth >= DEPTH_QS_CHECKS) will
    // be generated.
    MovePicker mp(pos, ttMove, depth, History, to_sq((ss-1)->currentMove));
    CheckInfo ci(pos);

    // Loop through the moves until no moves remain or a beta cutoff occurs
    while ((move = mp.next_move<false>()) != MOVE_NONE)
    {
      assert(is_ok(move));

      givesCheck = pos.move_gives_check(move, ci);

      // Futility pruning
      if (   !PvNode
          && !InCheck
          && !givesCheck
          &&  move != ttMove
          &&  type_of(move) != PROMOTION
          && !pos.is_passed_pawn_push(move))
      {
          futilityValue =  futilityBase
                         + PieceValue[EG][pos.piece_on(to_sq(move))]
                         + (type_of(move) == ENPASSANT ? PawnValueEg : VALUE_ZERO);

          if (futilityValue < beta)
          {
              bestValue = std::max(bestValue, futilityValue);
              continue;
          }

          // Prune moves with negative or equal SEE and also moves with positive
          // SEE where capturing piece loses a tempo and SEE < beta - futilityBase.
          if (   futilityBase < beta
              && pos.see(move, beta - futilityBase) <= 0)
          {
              bestValue = std::max(bestValue, futilityBase);
              continue;
          }
      }

      // Detect non-capture evasions that are candidate to be pruned
      evasionPrunable =    InCheck
                       &&  bestValue > VALUE_MATED_IN_MAX_PLY
                       && !pos.is_capture(move)
                       && !pos.can_castle(pos.side_to_move());

      // Don't search moves with negative SEE values
      if (   !PvNode
          && (!InCheck || evasionPrunable)
          &&  move != ttMove
          &&  type_of(move) != PROMOTION
          &&  pos.see_sign(move) < 0)
          continue;

      // Don't search useless checks
      if (   !PvNode
          && !InCheck
          &&  givesCheck
          &&  move != ttMove
          && !pos.is_capture_or_promotion(move)
          &&  ss->staticEval + PawnValueMg / 4 < beta
          && !check_is_dangerous(pos, move, futilityBase, beta))
          continue;

      // Check for legality only before to do the move
      if (!pos.pl_move_is_legal(move, ci.pinned))
          continue;

      ss->currentMove = move;

      // Make and search the move
      pos.do_move(move, st, ci, givesCheck);
      value = givesCheck ? -qsearch<NT,  true>(pos, ss+1, -beta, -alpha, depth - ONE_PLY)
                         : -qsearch<NT, false>(pos, ss+1, -beta, -alpha, depth - ONE_PLY);
      pos.undo_move(move);

      assert(value > -VALUE_INFINITE && value < VALUE_INFINITE);

      // Check for new best move
      if (value > bestValue)
      {
          bestValue = value;

          if (value > alpha)
          {
              if (PvNode && value < beta) // Update alpha here! Always alpha < beta
              {
                  alpha = value;
                  bestMove = move;
              }
              else // Fail high
              {
                  TT.store(posKey, value_to_tt(value, ss->ply), BOUND_LOWER,
                           ttDepth, move, ss->staticEval, ss->evalMargin);

                  return value;
              }
          }
       }
    }

    // All legal moves have been searched. A special case: If we're in check
    // and no legal moves were found, it is checkmate.
    if (InCheck && bestValue == -VALUE_INFINITE)
        return mated_in(ss->ply); // Plies to mate from the root

    TT.store(posKey, value_to_tt(bestValue, ss->ply),
             PvNode && bestValue > oldAlpha ? BOUND_EXACT : BOUND_UPPER,
             ttDepth, bestMove, ss->staticEval, ss->evalMargin);

    assert(bestValue > -VALUE_INFINITE && bestValue < VALUE_INFINITE);

    return bestValue;
  }


  // value_to_tt() adjusts a mate score from "plies to mate from the root" to
  // "plies to mate from the current position". Non-mate scores are unchanged.
  // The function is called before storing a value to the transposition table.

  Value value_to_tt(Value v, int ply) {

    assert(v != VALUE_NONE);

    return  v >= VALUE_MATE_IN_MAX_PLY  ? v + ply
          : v <= VALUE_MATED_IN_MAX_PLY ? v - ply : v;
  }


  // value_from_tt() is the inverse of value_to_tt(): It adjusts a mate score
  // from the transposition table (where refers to the plies to mate/be mated
  // from current position) to "plies to mate/be mated from the root".

  Value value_from_tt(Value v, int ply) {

    return  v == VALUE_NONE             ? VALUE_NONE
          : v >= VALUE_MATE_IN_MAX_PLY  ? v - ply
          : v <= VALUE_MATED_IN_MAX_PLY ? v + ply : v;
  }


  // check_is_dangerous() tests if a checking move can be pruned in qsearch()

  bool check_is_dangerous(const Position& pos, Move move, Value futilityBase, Value beta)
  {
    Piece pc = pos.piece_moved(move);
    Square from = from_sq(move);
    Square to = to_sq(move);
    Color them = ~pos.side_to_move();
    Square ksq = pos.king_square(them);
    Bitboard enemies = pos.pieces(them);
    Bitboard kingAtt = pos.attacks_from<KING>(ksq);
    Bitboard occ = pos.pieces() ^ from ^ ksq;
    Bitboard oldAtt = pos.attacks_from(pc, from, occ);
    Bitboard newAtt = pos.attacks_from(pc, to, occ);

    // Checks which give opponent's king at most one escape square are dangerous
    if (!more_than_one(kingAtt & ~(enemies | newAtt | to)))
        return true;

    // Queen contact check is very dangerous
    if (type_of(pc) == QUEEN && (kingAtt & to))
        return true;

    // Creating new double threats with checks is dangerous
    Bitboard b = (enemies ^ ksq) & newAtt & ~oldAtt;
    while (b)
    {
        // Note that here we generate illegal "double move"!
        if (futilityBase + PieceValue[EG][pos.piece_on(pop_lsb(&b))] >= beta)
            return true;
    }

    return false;
  }


  // allows() tests whether the 'first' move at previous ply somehow makes the
  // 'second' move possible, for instance if the moving piece is the same in
  // both moves. Normally the second move is the threat (the best move returned
  // from a null search that fails low).

  bool allows(const Position& pos, Move first, Move second) {

    assert(is_ok(first));
    assert(is_ok(second));
    assert(color_of(pos.piece_on(from_sq(second))) == ~pos.side_to_move());
    assert(color_of(pos.piece_on(to_sq(first))) == ~pos.side_to_move());

    Square m1from = from_sq(first);
    Square m2from = from_sq(second);
    Square m1to = to_sq(first);
    Square m2to = to_sq(second);

    // The piece is the same or second's destination was vacated by the first move
    if (m1to == m2from || m2to == m1from)
        return true;

    // Second one moves through the square vacated by first one
    if (between_bb(m2from, m2to) & m1from)
      return true;

    // Second's destination is defended by the first move's piece
    Bitboard m1att = pos.attacks_from(pos.piece_on(m1to), m1to, pos.pieces() ^ m2from);
    if (m1att & m2to)
        return true;

    // Second move gives a discovered check through the first's checking piece
    if (m1att & pos.king_square(pos.side_to_move()))
    {
        assert(between_bb(m1to, pos.king_square(pos.side_to_move())) & m2from);
        return true;
    }

    return false;
  }


  // refutes() tests whether a 'first' move is able to defend against a 'second'
  // opponent's move. In this case will not be pruned. Normally the second move
  // is the threat (the best move returned from a null search that fails low).

  bool refutes(const Position& pos, Move first, Move second) {

    assert(is_ok(first));
    assert(is_ok(second));

    Square m1from = from_sq(first);
    Square m2from = from_sq(second);
    Square m1to = to_sq(first);
    Square m2to = to_sq(second);

    // Don't prune moves of the threatened piece
    if (m1from == m2to)
        return true;

    // If the threatened piece has value less than or equal to the value of the
    // threat piece, don't prune moves which defend it.
    if (    pos.is_capture(second)
        && (   PieceValue[MG][pos.piece_on(m2from)] >= PieceValue[MG][pos.piece_on(m2to)]
            || type_of(pos.piece_on(m2from)) == KING))
    {
        // Update occupancy as if the piece and the threat are moving
        Bitboard occ = pos.pieces() ^ m1from ^ m1to ^ m2from;
        Piece pc = pos.piece_on(m1from);

        // The moved piece attacks the square 'tto' ?
        if (pos.attacks_from(pc, m1to, occ) & m2to)
            return true;

        // Scan for possible X-ray attackers behind the moved piece
        Bitboard xray =  (attacks_bb<  ROOK>(m2to, occ) & pos.pieces(color_of(pc), QUEEN, ROOK))
                       | (attacks_bb<BISHOP>(m2to, occ) & pos.pieces(color_of(pc), QUEEN, BISHOP));

        // Verify attackers are triggered by our move and not already existing
        if (unlikely(xray) && (xray & ~pos.attacks_from<QUEEN>(m2to)))
            return true;
    }

    // Don't prune safe moves which block the threat path
    if ((between_bb(m2from, m2to) & m1to) && pos.see_sign(first) >= 0)
        return true;

    return false;
  }


  // When playing with strength handicap choose best move among the MultiPV set
  // using a statistical rule dependent on 'level'. Idea by Heinz van Saanen.

  Move Skill::pick_move() {

    static RKISS rk;

    // PRNG sequence should be not deterministic
    for (int i = Time::now() % 50; i > 0; i--)
        rk.rand<unsigned>();

    // RootMoves are already sorted by score in descending order
    int variance = std::min(RootMoves[0].score - RootMoves[PVSize - 1].score, PawnValueMg);
    int weakness = 120 - 2 * level;
    int max_s = -VALUE_INFINITE;
    best = MOVE_NONE;

    // Choose best move. For each move score we add two terms both dependent on
    // weakness, one deterministic and bigger for weaker moves, and one random,
    // then we choose the move with the resulting highest score.
    for (size_t i = 0; i < PVSize; i++)
    {
        int s = RootMoves[i].score;

        // Don't allow crazy blunders even at very low skills
        if (i > 0 && RootMoves[i-1].score > s + 2 * PawnValueMg)
            break;

        // This is our magic formula
        s += (  weakness * int(RootMoves[0].score - s)
              + variance * (rk.rand<unsigned>() % weakness)) / 128;

        if (s > max_s)
        {
            max_s = s;
            best = RootMoves[i].pv[0];
        }
    }
    return best;
  }


  // uci_pv() formats PV information according to UCI protocol. UCI requires
  // to send all the PV lines also if are still to be searched and so refer to
  // the previous search score.

  string uci_pv(const Position& pos, int depth, Value alpha, Value beta) {

    std::stringstream s;
    Time::point elapsed = Time::now() - SearchTime + 1;
    size_t uciPVSize = std::min((size_t)Options["MultiPV"], RootMoves.size());
    int selDepth = 0;

    for (size_t i = 0; i < Threads.size(); i++)
        if (Threads[i]->maxPly > selDepth)
            selDepth = Threads[i]->maxPly;

    for (size_t i = 0; i < uciPVSize; i++)
    {
        bool updated = (i <= PVIdx);

        if (depth == 1 && !updated)
            continue;

        int d   = updated ? depth : depth - 1;
        Value v = updated ? RootMoves[i].score : RootMoves[i].prevScore;

        if (s.rdbuf()->in_avail()) // Not at first line
            s << "\n";

        s << "info depth " << d
          << " seldepth "  << selDepth
          << " score "     << (i == PVIdx ? score_to_uci(v, alpha, beta) : score_to_uci(v))
          << " nodes "     << pos.nodes_searched()
          << " nps "       << pos.nodes_searched() * 1000 / elapsed
          << " time "      << elapsed
          << " multipv "   << i + 1
          << " pv";

        for (size_t j = 0; RootMoves[i].pv[j] != MOVE_NONE; j++)
            s <<  " " << move_to_uci(RootMoves[i].pv[j], pos.is_chess960());
    }

    return s.str();
  }

} // namespace


/// RootMove::extract_pv_from_tt() builds a PV by adding moves from the TT table.
/// We consider also failing high nodes and not only BOUND_EXACT nodes so to
/// allow to always have a ponder move even when we fail high at root, and a
/// long PV to print that is important for position analysis.

void RootMove::extract_pv_from_tt(Position& pos) {

  StateInfo state[MAX_PLY_PLUS_2], *st = state;
  const TTEntry* tte;
  int ply = 0;
  Move m = pv[0];

  pv.clear();

  do {
      pv.push_back(m);

      assert(MoveList<LEGAL>(pos).contains(pv[ply]));

      pos.do_move(pv[ply++], *st++);
      tte = TT.probe(pos.key());

  } while (   tte
           && pos.is_pseudo_legal(m = tte->move()) // Local copy, TT could change
           && pos.pl_move_is_legal(m, pos.pinned_pieces())
           && ply < MAX_PLY
           && (!pos.is_draw() || ply < 2));

  pv.push_back(MOVE_NONE); // Must be zero-terminating

  while (ply) pos.undo_move(pv[--ply]);
}


/// RootMove::insert_pv_in_tt() is called at the end of a search iteration, and
/// inserts the PV back into the TT. This makes sure the old PV moves are searched
/// first, even if the old TT entries have been overwritten.

void RootMove::insert_pv_in_tt(Position& pos) {

  StateInfo state[MAX_PLY_PLUS_2], *st = state;
  const TTEntry* tte;
  int ply = 0;

  do {
      tte = TT.probe(pos.key());

      if (!tte || tte->move() != pv[ply]) // Don't overwrite correct entries
          TT.store(pos.key(), VALUE_NONE, BOUND_NONE, DEPTH_NONE, pv[ply], VALUE_NONE, VALUE_NONE);

      assert(MoveList<LEGAL>(pos).contains(pv[ply]));

      pos.do_move(pv[ply++], *st++);

  } while (pv[ply] != MOVE_NONE);

  while (ply) pos.undo_move(pv[--ply]);
}


/// Thread::idle_loop() is where the thread is parked when it has no work to do

void Thread::idle_loop() {

  // Pointer 'this_sp' is not null only if we are called from split(), and not
  // at the thread creation. So it means we are the split point's master.
  SplitPoint* this_sp = splitPointsSize ? activeSplitPoint : NULL;

  assert(!this_sp || (this_sp->masterThread == this && searching));

  while (true)
  {
      // If we are not searching, wait for a condition to be signaled instead of
      // wasting CPU time polling for work.
      while ((!searching && Threads.sleepWhileIdle) || exit)
      {
          if (exit)
          {
              assert(!this_sp);
              return;
          }

          // Grab the lock to avoid races with Thread::notify_one()
          mutex.lock();

          // If we are master and all slaves have finished then exit idle_loop
          if (this_sp && !this_sp->slavesMask)
          {
              mutex.unlock();
              break;
          }

          // Do sleep after retesting sleep conditions under lock protection, in
          // particular we need to avoid a deadlock in case a master thread has,
          // in the meanwhile, allocated us and sent the notify_one() call before
          // we had the chance to grab the lock.
          if (!searching && !exit)
              sleepCondition.wait(mutex);

          mutex.unlock();
      }

      // If this thread has been assigned work, launch a search
      if (searching)
      {
          assert(!exit);

          Threads.mutex.lock();

          assert(searching);
          assert(activeSplitPoint);
          SplitPoint* sp = activeSplitPoint;

          Threads.mutex.unlock();

          Stack stack[MAX_PLY_PLUS_2], *ss = stack+1; // To allow referencing (ss-1)
          Position pos(*sp->pos, this);

          std::memcpy(ss-1, sp->ss-1, 4 * sizeof(Stack));
          ss->splitPoint = sp;

          sp->mutex.lock();

          assert(activePosition == NULL);

          activePosition = &pos;

          switch (sp->nodeType) {
          case Root:
              search<SplitPointRoot>(pos, ss, sp->alpha, sp->beta, sp->depth, sp->cutNode);
              break;
          case PV:
              search<SplitPointPV>(pos, ss, sp->alpha, sp->beta, sp->depth, sp->cutNode);
              break;
          case NonPV:
              search<SplitPointNonPV>(pos, ss, sp->alpha, sp->beta, sp->depth, sp->cutNode);
              break;
          default:
              assert(false);
          }

          assert(searching);

          searching = false;
          activePosition = NULL;
          sp->slavesMask &= ~(1ULL << idx);
          sp->nodes += pos.nodes_searched();

          // Wake up master thread so to allow it to return from the idle loop
          // in case we are the last slave of the split point.
          if (    Threads.sleepWhileIdle
              &&  this != sp->masterThread
              && !sp->slavesMask)
          {
              assert(!sp->masterThread->searching);
              sp->masterThread->notify_one();
          }

          // After releasing the lock we cannot access anymore any SplitPoint
          // related data in a safe way becuase it could have been released under
          // our feet by the sp master. Also accessing other Thread objects is
          // unsafe because if we are exiting there is a chance are already freed.
          sp->mutex.unlock();
      }

      // If this thread is the master of a split point and all slaves have finished
      // their work at this split point, return from the idle loop.
      if (this_sp && !this_sp->slavesMask)
      {
          this_sp->mutex.lock();
          bool finished = !this_sp->slavesMask; // Retest under lock protection
          this_sp->mutex.unlock();
          if (finished)
              return;
      }
  }
}


/// check_time() is called by the timer thread when the timer triggers. It is
/// used to print debug info and, more important, to detect when we are out of
/// available time and so stop the search.

void check_time() {

  static Time::point lastInfoTime = Time::now();
  int64_t nodes = 0; // Workaround silly 'uninitialized' gcc warning

  if (Time::now() - lastInfoTime >= 1000)
  {
      lastInfoTime = Time::now();
      dbg_print();
  }

  if (Limits.ponder)
      return;

  if (Limits.nodes)
  {
      Threads.mutex.lock();

      nodes = RootPos.nodes_searched();

      // Loop across all split points and sum accumulated SplitPoint nodes plus
      // all the currently active positions nodes.
      for (size_t i = 0; i < Threads.size(); i++)
          for (int j = 0; j < Threads[i]->splitPointsSize; j++)
          {
              SplitPoint& sp = Threads[i]->splitPoints[j];

              sp.mutex.lock();

              nodes += sp.nodes;
              Bitboard sm = sp.slavesMask;
              while (sm)
              {
                  Position* pos = Threads[pop_lsb(&sm)]->activePosition;
                  if (pos)
                      nodes += pos->nodes_searched();
              }

              sp.mutex.unlock();
          }

      Threads.mutex.unlock();
  }

  Time::point elapsed = Time::now() - SearchTime;
  bool stillAtFirstMove =    Signals.firstRootMove
                         && !Signals.failedLowAtRoot
                         &&  elapsed > TimeMgr.available_time();

  bool noMoreTime =   elapsed > TimeMgr.maximum_time() - 2 * TimerResolution
                   || stillAtFirstMove;

  if (   (Limits.use_time_management() && noMoreTime)
      || (Limits.movetime && elapsed >= Limits.movetime)
      || (Limits.nodes && nodes >= Limits.nodes))
      Signals.stop = true;
}<|MERGE_RESOLUTION|>--- conflicted
+++ resolved
@@ -271,15 +271,11 @@
   Threads.timer->msec = 0; // Stop the timer
   Threads.sleepWhileIdle = true; // Send idle threads to sleep
 
-<<<<<<< HEAD
   if (tb_position) {
       // If we mangled the hash key, unmangle it here.
   }
 
-  if (Options["Use Search Log"])
-=======
   if (Options["Write Search Log"])
->>>>>>> cbb1a8ed
   {
       Time::point elapsed = Time::now() - SearchTime + 1;
 
