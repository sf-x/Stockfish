/*
  Stockfish, a UCI chess playing engine derived from Glaurung 2.1
  Copyright (C) 2004-2008 Tord Romstad (Glaurung author)
  Copyright (C) 2008-2013 Marco Costalba, Joona Kiiski, Tord Romstad

  Stockfish is free software: you can redistribute it and/or modify
  it under the terms of the GNU General Public License as published by
  the Free Software Foundation, either version 3 of the License, or
  (at your option) any later version.

  Stockfish is distributed in the hope that it will be useful,
  but WITHOUT ANY WARRANTY; without even the implied warranty of
  MERCHANTABILITY or FITNESS FOR A PARTICULAR PURPOSE.  See the
  GNU General Public License for more details.

  You should have received a copy of the GNU General Public License
  along with this program.  If not, see <http://www.gnu.org/licenses/>.
*/

#include <algorithm>
#include <cassert>
#include <cmath>
#include <cstring>
#include <iostream>
#include <sstream>

#include "book.h"
#include "evaluate.h"
#include "movegen.h"
#include "movepick.h"
#include "notation.h"
#include "search.h"
#include "timeman.h"
#include "thread.h"
#include "tt.h"
#include "ucioption.h"

namespace Search {

  volatile SignalsType Signals;
  LimitsType Limits;
  std::vector<RootMove> RootMoves;
  Position RootPos;
  Color RootColor;
  Time::point SearchTime;
  StateStackPtr SetupStates;
}

using std::string;
using Eval::evaluate;
using namespace Search;

namespace {

  // Set to true to force running with one thread. Used for debugging
  const bool FakeSplit = false;

  // This is the minimum interval in msec between two check_time() calls
  const int TimerResolution = 5;

  // Different node types, used as template parameter
  enum NodeType { Root, PV, NonPV, SplitPointRoot, SplitPointPV, SplitPointNonPV };

  // Dynamic razoring margin based on depth
  inline Value razor_margin(Depth d) { return Value(512 + 16 * int(d)); }

  // Futility lookup tables (initialized at startup) and their access functions
  Value FutilityMargins[16][64]; // [depth][moveNumber]
  int FutilityMoveCounts[32];    // [depth]

  inline Value futility_margin(Depth d, int mn) {

    return d < 7 * ONE_PLY ? FutilityMargins[std::max(int(d), 1)][std::min(mn, 63)]
                           : 2 * VALUE_INFINITE;
  }

  // Reduction lookup tables (initialized at startup) and their access function
  int8_t Reductions[2][64][64]; // [pv][depth][moveNumber]

  template <bool PvNode> inline Depth reduction(Depth d, int mn) {

    return (Depth) Reductions[PvNode][std::min(int(d) / ONE_PLY, 63)][std::min(mn, 63)];
  }

  size_t PVSize, PVIdx;
  TimeManager TimeMgr;
  int BestMoveChanges;
  Value DrawValue[COLOR_NB];
  History Hist;
  Gains Gain;
  Refutations Refutation;

  template <NodeType NT>
  Value search(Position& pos, Stack* ss, Value alpha, Value beta, Depth depth);

  template <NodeType NT, bool InCheck>
  Value qsearch(Position& pos, Stack* ss, Value alpha, Value beta, Depth depth);

  void id_loop(Position& pos);
  Value value_to_tt(Value v, int ply);
  Value value_from_tt(Value v, int ply);
  bool check_is_dangerous(const Position& pos, Move move, Value futilityBase, Value beta);
  bool allows(const Position& pos, Move first, Move second);
  bool refutes(const Position& pos, Move first, Move second);
  string uci_pv(const Position& pos, int depth, Value alpha, Value beta);

  struct Skill {
    Skill(int l) : level(l), best(MOVE_NONE) {}
   ~Skill() {
      if (enabled()) // Swap best PV line with the sub-optimal one
          std::swap(RootMoves[0], *std::find(RootMoves.begin(),
                    RootMoves.end(), best ? best : pick_move()));
    }

    bool enabled() const { return level < 20; }
    bool time_to_pick(int depth) const { return depth == 1 + level; }
    Move pick_move();

    int level;
    Move best;
  };

} // namespace


/// Search::init() is called during startup to initialize various lookup tables

void Search::init() {

  int d;  // depth (ONE_PLY == 2)
  int hd; // half depth (ONE_PLY == 1)
  int mc; // moveCount

  // Init reductions array
  for (hd = 1; hd < 64; hd++) for (mc = 1; mc < 64; mc++)
  {
      double    pvRed = log(double(hd)) * log(double(mc)) / 3.0;
      double nonPVRed = 0.33 + log(double(hd)) * log(double(mc)) / 2.25;
      Reductions[1][hd][mc] = (int8_t) (   pvRed >= 1.0 ? floor(   pvRed * int(ONE_PLY)) : 0);
      Reductions[0][hd][mc] = (int8_t) (nonPVRed >= 1.0 ? floor(nonPVRed * int(ONE_PLY)) : 0);
  }

  // Init futility margins array
  for (d = 1; d < 16; d++) for (mc = 0; mc < 64; mc++)
      FutilityMargins[d][mc] = Value(112 * int(log(double(d * d) / 2) / log(2.0) + 1.001) - 8 * mc + 45);

  // Init futility move count array
  for (d = 0; d < 32; d++)
      FutilityMoveCounts[d] = int(3.001 + 0.3 * pow(double(d), 1.8));
}


/// Search::perft() is our utility to verify move generation. All the leaf nodes
/// up to the given depth are generated and counted and the sum returned.

size_t Search::perft(Position& pos, Depth depth) {

  // At the last ply just return the number of legal moves (leaf nodes)
  if (depth == ONE_PLY)
      return MoveList<LEGAL>(pos).size();

  StateInfo st;
  size_t cnt = 0;
  CheckInfo ci(pos);

  for (MoveList<LEGAL> ml(pos); !ml.end(); ++ml)
  {
      pos.do_move(ml.move(), st, ci, pos.move_gives_check(ml.move(), ci));
      cnt += perft(pos, depth - ONE_PLY);
      pos.undo_move(ml.move());
  }

  return cnt;
}


/// Search::think() is the external interface to Stockfish's search, and is
/// called by the main thread when the program receives the UCI 'go' command. It
/// searches from RootPos and at the end prints the "bestmove" to output.

void Search::think() {

  static PolyglotBook book; // Defined static to initialize the PRNG only once

  RootColor = RootPos.side_to_move();
  TimeMgr.init(Limits, RootPos.game_ply(), RootColor);

  if (RootMoves.empty())
  {
      RootMoves.push_back(MOVE_NONE);
      sync_cout << "info depth 0 score "
                << score_to_uci(RootPos.checkers() ? -VALUE_MATE : VALUE_DRAW)
                << sync_endl;

      goto finalize;
  }

  if (Options["OwnBook"] && !Limits.infinite && !Limits.mate)
  {
      Move bookMove = book.probe(RootPos, Options["Book File"], Options["Best Book Move"]);

      if (bookMove && std::count(RootMoves.begin(), RootMoves.end(), bookMove))
      {
          std::swap(RootMoves[0], *std::find(RootMoves.begin(), RootMoves.end(), bookMove));
          goto finalize;
      }
  }

  if (Options["Contempt Factor"] && !Options["UCI_AnalyseMode"])
  {
      int cf = Options["Contempt Factor"] * PawnValueMg / 100; // From centipawns
      cf = cf * Material::game_phase(RootPos) / PHASE_MIDGAME; // Scale down with phase
      DrawValue[ RootColor] = VALUE_DRAW - Value(cf);
      DrawValue[~RootColor] = VALUE_DRAW + Value(cf);
  }
  else
      DrawValue[WHITE] = DrawValue[BLACK] = VALUE_DRAW;

  if (Options["Use Search Log"])
  {
      Log log(Options["Search Log Filename"]);
      log << "\nSearching: "  << RootPos.fen()
          << "\ninfinite: "   << Limits.infinite
          << " ponder: "      << Limits.ponder
          << " time: "        << Limits.time[RootColor]
          << " increment: "   << Limits.inc[RootColor]
          << " moves to go: " << Limits.movestogo
          << std::endl;
  }

  // Reset the threads, still sleeping: will be wake up at split time
  for (size_t i = 0; i < Threads.size(); i++)
      Threads[i]->maxPly = 0;

  Threads.sleepWhileIdle = Options["Use Sleeping Threads"];

  // Set best timer interval to avoid lagging under time pressure. Timer is
  // used to check for remaining available thinking time.
  Threads.timer->msec =
  Limits.use_time_management() ? std::min(100, std::max(TimeMgr.available_time() / 16, TimerResolution)) :
                  Limits.nodes ? 2 * TimerResolution
                               : 100;

  Threads.timer->notify_one(); // Wake up the recurring timer

  id_loop(RootPos); // Let's start searching !

  Threads.timer->msec = 0; // Stop the timer
  Threads.sleepWhileIdle = true; // Send idle threads to sleep

  if (Options["Use Search Log"])
  {
      Time::point elapsed = Time::now() - SearchTime + 1;

      Log log(Options["Search Log Filename"]);
      log << "Nodes: "          << RootPos.nodes_searched()
          << "\nNodes/second: " << RootPos.nodes_searched() * 1000 / elapsed
          << "\nBest move: "    << move_to_san(RootPos, RootMoves[0].pv[0]);

      StateInfo st;
      RootPos.do_move(RootMoves[0].pv[0], st);
      log << "\nPonder move: " << move_to_san(RootPos, RootMoves[0].pv[1]) << std::endl;
      RootPos.undo_move(RootMoves[0].pv[0]);
  }

finalize:

  // When search is stopped this info is not printed
  sync_cout << "info nodes " << RootPos.nodes_searched()
            << " time " << Time::now() - SearchTime + 1 << sync_endl;

  // When we reach max depth we arrive here even without Signals.stop is raised,
  // but if we are pondering or in infinite search, according to UCI protocol,
  // we shouldn't print the best move before the GUI sends a "stop" or "ponderhit"
  // command. We simply wait here until GUI sends one of those commands (that
  // raise Signals.stop).
  if (!Signals.stop && (Limits.ponder || Limits.infinite))
  {
      Signals.stopOnPonderhit = true;
      RootPos.this_thread()->wait_for(Signals.stop);
  }

  // Best move could be MOVE_NONE when searching on a stalemate position
  sync_cout << "bestmove " << move_to_uci(RootMoves[0].pv[0], RootPos.is_chess960())
            << " ponder "  << move_to_uci(RootMoves[0].pv[1], RootPos.is_chess960())
            << sync_endl;
}


namespace {

  // id_loop() is the main iterative deepening loop. It calls search() repeatedly
  // with increasing depth until the allocated thinking time has been consumed,
  // user stops the search, or the maximum search depth is reached.

  void id_loop(Position& pos) {

    Stack ss[MAX_PLY_PLUS_2];
    int depth, prevBestMoveChanges;
    Value bestValue, alpha, beta, delta;

    memset(ss, 0, 4 * sizeof(Stack));
    depth = BestMoveChanges = 0;
    bestValue = delta = -VALUE_INFINITE;
    ss->currentMove = MOVE_NULL; // Hack to skip update gains
    TT.new_search();
    Hist.clear();
    Gain.clear();
    Refutation.clear();

    PVSize = Options["MultiPV"];
    Skill skill(Options["Skill Level"]);

    // Do we have to play with skill handicap? In this case enable MultiPV search
    // that we will use behind the scenes to retrieve a set of possible moves.
    if (skill.enabled() && PVSize < 4)
        PVSize = 4;

    PVSize = std::min(PVSize, RootMoves.size());

    // Iterative deepening loop until requested to stop or target depth reached
    while (++depth <= MAX_PLY && !Signals.stop && (!Limits.depth || depth <= Limits.depth))
    {
        // Save last iteration's scores before first PV line is searched and all
        // the move scores but the (new) PV are set to -VALUE_INFINITE.
        for (size_t i = 0; i < RootMoves.size(); i++)
            RootMoves[i].prevScore = RootMoves[i].score;

        prevBestMoveChanges = BestMoveChanges; // Only sensible when PVSize == 1
        BestMoveChanges = 0;

        // MultiPV loop. We perform a full root search for each PV line
        for (PVIdx = 0; PVIdx < PVSize; PVIdx++)
        {
            // Set aspiration window default width
            if (depth >= 5 && abs(RootMoves[PVIdx].prevScore) < VALUE_KNOWN_WIN)
            {
                delta = Value(16);
                alpha = RootMoves[PVIdx].prevScore - delta;
                beta  = RootMoves[PVIdx].prevScore + delta;
            }
            else
            {
                alpha = -VALUE_INFINITE;
                beta  =  VALUE_INFINITE;
            }

            // Start with a small aspiration window and, in case of fail high/low,
            // research with bigger window until not failing high/low anymore.
            while (true)
            {
                // Search starts from ss+1 to allow referencing (ss-1). This is
                // needed by update gains and ss copy when splitting at Root.
                bestValue = search<Root>(pos, ss+1, alpha, beta, depth * ONE_PLY);

                // Bring to front the best move. It is critical that sorting is
                // done with a stable algorithm because all the values but the first
                // and eventually the new best one are set to -VALUE_INFINITE and
                // we want to keep the same order for all the moves but the new
                // PV that goes to the front. Note that in case of MultiPV search
                // the already searched PV lines are preserved.
                std::stable_sort(RootMoves.begin() + PVIdx, RootMoves.end());

                // Write PV back to transposition table in case the relevant
                // entries have been overwritten during the search.
                for (size_t i = 0; i <= PVIdx; i++)
                    RootMoves[i].insert_pv_in_tt(pos);

                // If search has been stopped return immediately. Sorting and
                // writing PV back to TT is safe becuase RootMoves is still
                // valid, although refers to previous iteration.
                if (Signals.stop)
                    return;

                // In case of failing high/low increase aspiration window and
                // research, otherwise exit the loop.
                if (bestValue > alpha && bestValue < beta)
                    break;

                // Give some update (without cluttering the UI) before to research
                if (Time::now() - SearchTime > 3000)
                    sync_cout << uci_pv(pos, depth, alpha, beta) << sync_endl;

                if (abs(bestValue) >= VALUE_KNOWN_WIN)
                {
                    alpha = -VALUE_INFINITE;
                    beta  =  VALUE_INFINITE;
                }
                else if (bestValue >= beta)
                {
                    beta += delta;
                    delta += delta / 2;
                }
                else
                {
                    Signals.failedLowAtRoot = true;
                    Signals.stopOnPonderhit = false;

                    alpha -= delta;
                    delta += delta / 2;
                }

                assert(alpha >= -VALUE_INFINITE && beta <= VALUE_INFINITE);
            }

            // Sort the PV lines searched so far and update the GUI
            std::stable_sort(RootMoves.begin(), RootMoves.begin() + PVIdx + 1);

            if (PVIdx + 1 == PVSize || Time::now() - SearchTime > 3000)
                sync_cout << uci_pv(pos, depth, alpha, beta) << sync_endl;
        }

        // Do we need to pick now the sub-optimal best move ?
        if (skill.enabled() && skill.time_to_pick(depth))
            skill.pick_move();

        if (Options["Use Search Log"])
        {
            Log log(Options["Search Log Filename"]);
            log << pretty_pv(pos, depth, bestValue, Time::now() - SearchTime, &RootMoves[0].pv[0])
                << std::endl;
        }

        // Do we have found a "mate in x"?
        if (   Limits.mate
            && bestValue >= VALUE_MATE_IN_MAX_PLY
            && VALUE_MATE - bestValue <= 2 * Limits.mate)
            Signals.stop = true;

        // Do we have time for the next iteration? Can we stop searching now?
        if (Limits.use_time_management() && !Signals.stopOnPonderhit)
        {
            bool stop = false; // Local variable, not the volatile Signals.stop

            // Take in account some extra time if the best move has changed
            if (depth > 4 && depth < 50 &&  PVSize == 1)
                TimeMgr.pv_instability(BestMoveChanges, prevBestMoveChanges);

            // Stop search if most of available time is already consumed. We
            // probably don't have enough time to search the first move at the
            // next iteration anyway.
            if (Time::now() - SearchTime > (TimeMgr.available_time() * 62) / 100)
                stop = true;

            // Stop search early if one move seems to be much better than others
            if (    depth >= 12
                && !stop
                &&  PVSize == 1
                &&  bestValue > VALUE_MATED_IN_MAX_PLY
                && (   RootMoves.size() == 1
                    || Time::now() - SearchTime > (TimeMgr.available_time() * 20) / 100))
            {
                Value rBeta = bestValue - 2 * PawnValueMg;
                (ss+1)->excludedMove = RootMoves[0].pv[0];
                (ss+1)->skipNullMove = true;
                Value v = search<NonPV>(pos, ss+1, rBeta - 1, rBeta, (depth - 3) * ONE_PLY);
                (ss+1)->skipNullMove = false;
                (ss+1)->excludedMove = MOVE_NONE;

                if (v < rBeta)
                    stop = true;
            }

            if (stop)
            {
                // If we are allowed to ponder do not stop the search now but
                // keep pondering until GUI sends "ponderhit" or "stop".
                if (Limits.ponder)
                    Signals.stopOnPonderhit = true;
                else
                    Signals.stop = true;
            }
        }
    }
  }


  // search<>() is the main search function for both PV and non-PV nodes and for
  // normal and SplitPoint nodes. When called just after a split point the search
  // is simpler because we have already probed the hash table, done a null move
  // search, and searched the first move before splitting, we don't have to repeat
  // all this work again. We also don't need to store anything to the hash table
  // here: This is taken care of after we return from the split point.

  template <NodeType NT>
  Value search(Position& pos, Stack* ss, Value alpha, Value beta, Depth depth) {

    const bool PvNode   = (NT == PV || NT == Root || NT == SplitPointPV || NT == SplitPointRoot);
    const bool SpNode   = (NT == SplitPointPV || NT == SplitPointNonPV || NT == SplitPointRoot);
    const bool RootNode = (NT == Root || NT == SplitPointRoot);

    assert(alpha >= -VALUE_INFINITE && alpha < beta && beta <= VALUE_INFINITE);
    assert(PvNode || (alpha == beta - 1));
    assert(depth > DEPTH_ZERO);

    Move movesSearched[64];
    StateInfo st;
    const TTEntry *tte;
    SplitPoint* splitPoint;
    Key posKey;
    Move ttMove, move, excludedMove, bestMove, threatMove;
    Depth ext, newDepth;
    Value bestValue, value, ttValue;
    Value eval, nullValue, futilityValue;
    bool inCheck, givesCheck, pvMove, singularExtensionNode;
    bool captureOrPromotion, dangerous, doFullDepthSearch;
    int moveCount, playedMoveCount;

    // Step 1. Initialize node
    Thread* thisThread = pos.this_thread();
    moveCount = playedMoveCount = 0;
    inCheck = pos.checkers();

    if (SpNode)
    {
        splitPoint = ss->splitPoint;
        bestMove   = splitPoint->bestMove;
        threatMove = splitPoint->threatMove;
        bestValue  = splitPoint->bestValue;
        tte = NULL;
        ttMove = excludedMove = MOVE_NONE;
        ttValue = VALUE_NONE;

        assert(splitPoint->bestValue > -VALUE_INFINITE && splitPoint->moveCount > 0);

        goto split_point_start;
    }

    bestValue = -VALUE_INFINITE;
    ss->currentMove = threatMove = (ss+1)->excludedMove = bestMove = MOVE_NONE;
    ss->ply = (ss-1)->ply + 1;
    ss->futilityMoveCount = 0;
    (ss+1)->skipNullMove = false; (ss+1)->reduction = DEPTH_ZERO;
    (ss+2)->killers[0] = (ss+2)->killers[1] = MOVE_NONE;

    // Used to send selDepth info to GUI
    if (PvNode && thisThread->maxPly < ss->ply)
        thisThread->maxPly = ss->ply;

    if (!RootNode)
    {
        // Step 2. Check for aborted search and immediate draw
        if (Signals.stop || pos.is_draw() || ss->ply > MAX_PLY)
            return DrawValue[pos.side_to_move()];

        // Step 3. Mate distance pruning. Even if we mate at the next move our score
        // would be at best mate_in(ss->ply+1), but if alpha is already bigger because
        // a shorter mate was found upward in the tree then there is no need to search
        // further, we will never beat current alpha. Same logic but with reversed signs
        // applies also in the opposite condition of being mated instead of giving mate,
        // in this case return a fail-high score.
        alpha = std::max(mated_in(ss->ply), alpha);
        beta = std::min(mate_in(ss->ply+1), beta);
        if (alpha >= beta)
            return alpha;
    }

    // Step 4. Transposition table lookup
    // We don't want the score of a partial search to overwrite a previous full search
    // TT value, so we use a different position key in case of an excluded move.
    excludedMove = ss->excludedMove;
    posKey = excludedMove ? pos.exclusion_key() : pos.key();
    tte = TT.probe(posKey);
    ttMove = RootNode ? RootMoves[PVIdx].pv[0] : tte ? tte->move() : MOVE_NONE;
    ttValue = tte ? value_from_tt(tte->value(), ss->ply) : VALUE_NONE;

    // At PV nodes we check for exact scores, while at non-PV nodes we check for
    // a fail high/low. Biggest advantage at probing at PV nodes is to have a
    // smooth experience in analysis mode. We don't probe at Root nodes otherwise
    // we should also update RootMoveList to avoid bogus output.
    if (   !RootNode
        && tte
        && tte->depth() >= depth
        && ttValue != VALUE_NONE // Only in case of TT access race
        && (           PvNode ?  tte->type() == BOUND_EXACT
            : ttValue >= beta ? (tte->type() & BOUND_LOWER)
                              : (tte->type() & BOUND_UPPER)))
    {
        TT.refresh(tte);
        ss->currentMove = ttMove; // Can be MOVE_NONE

        if (    ttValue >= beta
            &&  ttMove
            && !pos.is_capture_or_promotion(ttMove)
            &&  ttMove != ss->killers[0])
        {
            ss->killers[1] = ss->killers[0];
            ss->killers[0] = ttMove;
        }
        return ttValue;
    }

    // Step 5. Evaluate the position statically and update parent's gain statistics
    if (inCheck)
        ss->staticEval = ss->evalMargin = eval = VALUE_NONE;

    else if (tte)
    {
        // Never assume anything on values stored in TT
        if (  (ss->staticEval = eval = tte->eval_value()) == VALUE_NONE
            ||(ss->evalMargin = tte->eval_margin()) == VALUE_NONE)
            eval = ss->staticEval = evaluate(pos, ss->evalMargin);

        // Can ttValue be used as a better position evaluation?
        if (ttValue != VALUE_NONE)
            if (   ((tte->type() & BOUND_LOWER) && ttValue > eval)
                || ((tte->type() & BOUND_UPPER) && ttValue < eval))
                eval = ttValue;
    }
    else
    {
        eval = ss->staticEval = evaluate(pos, ss->evalMargin);
        TT.store(posKey, VALUE_NONE, BOUND_NONE, DEPTH_NONE, MOVE_NONE,
                 ss->staticEval, ss->evalMargin);
    }

    // Update gain for the parent non-capture move given the static position
    // evaluation before and after the move.
    if (   (move = (ss-1)->currentMove) != MOVE_NULL
        && (ss-1)->staticEval != VALUE_NONE
        &&  ss->staticEval != VALUE_NONE
        && !pos.captured_piece_type()
        &&  type_of(move) == NORMAL)
    {
        Square to = to_sq(move);
        Gain.update(pos.piece_on(to), to, -(ss-1)->staticEval - ss->staticEval);
    }

    // Step 6. Razoring (is omitted in PV nodes)
    if (   !PvNode
        &&  depth < 4 * ONE_PLY
        && !inCheck
        &&  eval + razor_margin(depth) < beta
        &&  ttMove == MOVE_NONE
        &&  abs(beta) < VALUE_MATE_IN_MAX_PLY
        && !pos.pawn_on_7th(pos.side_to_move()))
    {
        Value rbeta = beta - razor_margin(depth);
        Value v = qsearch<NonPV, false>(pos, ss, rbeta-1, rbeta, DEPTH_ZERO);
        if (v < rbeta)
            // Logically we should return (v + razor_margin(depth)), but
            // surprisingly this did slightly weaker in tests.
            return v;
    }

    // Step 7. Static null move pruning (is omitted in PV nodes)
    // We're betting that the opponent doesn't have a move that will reduce
    // the score by more than futility_margin(depth) if we do a null move.
    if (   !PvNode
        && !ss->skipNullMove
        &&  depth < 4 * ONE_PLY
        && !inCheck
        &&  eval - futility_margin(depth, (ss-1)->futilityMoveCount) >= beta
        &&  abs(beta) < VALUE_MATE_IN_MAX_PLY
        &&  abs(eval) < VALUE_KNOWN_WIN
        &&  pos.non_pawn_material(pos.side_to_move()))
        return eval - futility_margin(depth, (ss-1)->futilityMoveCount);

    // Step 8. Null move search with verification search (is omitted in PV nodes)
    if (   !PvNode
        && !ss->skipNullMove
        &&  depth > ONE_PLY
        && !inCheck
        &&  eval >= beta
        &&  abs(beta) < VALUE_MATE_IN_MAX_PLY
        &&  pos.non_pawn_material(pos.side_to_move()))
    {
        ss->currentMove = MOVE_NULL;

        // Null move dynamic reduction based on depth
        Depth R = 3 * ONE_PLY + depth / 4;

        // Null move dynamic reduction based on value
        if (eval - PawnValueMg > beta)
            R += ONE_PLY;

        pos.do_null_move(st);
        (ss+1)->skipNullMove = true;
        nullValue = depth-R < ONE_PLY ? -qsearch<NonPV, false>(pos, ss+1, -beta, -alpha, DEPTH_ZERO)
                                      : - search<NonPV>(pos, ss+1, -beta, -alpha, depth-R);
        (ss+1)->skipNullMove = false;
        pos.undo_null_move();

        if (nullValue >= beta)
        {
            // Do not return unproven mate scores
            if (nullValue >= VALUE_MATE_IN_MAX_PLY)
                nullValue = beta;

            if (depth < 12 * ONE_PLY)
                return nullValue;

            // Do verification search at high depths
            ss->skipNullMove = true;
            Value v = search<NonPV>(pos, ss, alpha, beta, depth-R);
            ss->skipNullMove = false;

            if (v >= beta)
                return nullValue;
        }
        else
        {
            // The null move failed low, which means that we may be faced with
            // some kind of threat. If the previous move was reduced, check if
            // the move that refuted the null move was somehow connected to the
            // move which was reduced. If a connection is found, return a fail
            // low score (which will cause the reduced move to fail high in the
            // parent node, which will trigger a re-search with full depth).
            threatMove = (ss+1)->currentMove;

            if (   depth < 5 * ONE_PLY
                && (ss-1)->reduction
                && threatMove != MOVE_NONE
                && allows(pos, (ss-1)->currentMove, threatMove))
                return beta - 1;
        }
    }

    // Step 9. ProbCut (is omitted in PV nodes)
    // If we have a very good capture (i.e. SEE > seeValues[captured_piece_type])
    // and a reduced search returns a value much above beta, we can (almost) safely
    // prune the previous move.
    if (   !PvNode
        &&  depth >= 5 * ONE_PLY
        && !inCheck
        && !ss->skipNullMove
        &&  excludedMove == MOVE_NONE
        &&  abs(beta) < VALUE_MATE_IN_MAX_PLY)
    {
        Value rbeta = beta + 200;
        Depth rdepth = depth - ONE_PLY - 3 * ONE_PLY;

        assert(rdepth >= ONE_PLY);
        assert((ss-1)->currentMove != MOVE_NONE);
        assert((ss-1)->currentMove != MOVE_NULL);

        MovePicker mp(pos, ttMove, Hist, pos.captured_piece_type());
        CheckInfo ci(pos);

        while ((move = mp.next_move<false>()) != MOVE_NONE)
            if (pos.pl_move_is_legal(move, ci.pinned))
            {
                ss->currentMove = move;
                pos.do_move(move, st, ci, pos.move_gives_check(move, ci));
                value = -search<NonPV>(pos, ss+1, -rbeta, -rbeta+1, rdepth);
                pos.undo_move(move);
                if (value >= rbeta)
                    return value;
            }
    }

    // Step 10. Internal iterative deepening
    if (   depth >= (PvNode ? 5 * ONE_PLY : 8 * ONE_PLY)
        && ttMove == MOVE_NONE
        && (PvNode || (!inCheck && ss->staticEval + Value(256) >= beta)))
    {
        Depth d = depth - 2 * ONE_PLY - (PvNode ? DEPTH_ZERO : depth / 4);

        ss->skipNullMove = true;
        search<PvNode ? PV : NonPV>(pos, ss, alpha, beta, d);
        ss->skipNullMove = false;

        tte = TT.probe(posKey);
        ttMove = tte ? tte->move() : MOVE_NONE;
    }

split_point_start: // At split points actual search starts from here

    MovePicker mp(pos, ttMove, depth, Hist, Refutation, ss, PvNode ? -VALUE_INFINITE : beta);
    CheckInfo ci(pos);
    value = bestValue; // Workaround a bogus 'uninitialized' warning under gcc
    singularExtensionNode =   !RootNode
                           && !SpNode
                           &&  depth >= (PvNode ? 6 * ONE_PLY : 8 * ONE_PLY)
                           &&  ttMove != MOVE_NONE
                           && !excludedMove // Recursive singular search is not allowed
                           && (tte->type() & BOUND_LOWER)
                           &&  tte->depth() >= depth - 3 * ONE_PLY;

    // Step 11. Loop through moves
    // Loop through all pseudo-legal moves until no moves remain or a beta cutoff occurs
    while ((move = mp.next_move<SpNode>()) != MOVE_NONE)
    {
      assert(is_ok(move));

      if (move == excludedMove)
          continue;

      // At root obey the "searchmoves" option and skip moves not listed in Root
      // Move List, as a consequence any illegal move is also skipped. In MultiPV
      // mode we also skip PV moves which have been already searched.
      if (RootNode && !std::count(RootMoves.begin() + PVIdx, RootMoves.end(), move))
          continue;

      if (SpNode)
      {
          // Shared counter cannot be decremented later if move turns out to be illegal
          if (!pos.pl_move_is_legal(move, ci.pinned))
              continue;

          moveCount = ++splitPoint->moveCount;
          splitPoint->mutex.unlock();
      }
      else
          moveCount++;

      if (RootNode)
      {
          Signals.firstRootMove = (moveCount == 1);

          if (thisThread == Threads.main_thread() && Time::now() - SearchTime > 3000)
              sync_cout << "info depth " << depth / ONE_PLY
                        << " currmove " << move_to_uci(move, pos.is_chess960())
                        << " currmovenumber " << moveCount + PVIdx << sync_endl;
      }

      ext = DEPTH_ZERO;
      captureOrPromotion = pos.is_capture_or_promotion(move);
      givesCheck = pos.move_gives_check(move, ci);
      dangerous =   givesCheck
                 || pos.is_passed_pawn_push(move)
                 || type_of(move) == CASTLE
                 || (   captureOrPromotion // Entering a pawn endgame?
                     && type_of(pos.piece_on(to_sq(move))) != PAWN
                     && type_of(move) == NORMAL
                     && (  pos.non_pawn_material(WHITE) + pos.non_pawn_material(BLACK)
                         - PieceValue[MG][pos.piece_on(to_sq(move))] == VALUE_ZERO));

      // Step 12. Extend checks and, in PV nodes, also dangerous moves
      if (PvNode && dangerous)
          ext = ONE_PLY;

      else if (givesCheck && pos.see_sign(move) >= 0)
          ext = ONE_PLY / 2;

      // Singular extension search. If all moves but one fail low on a search of
      // (alpha-s, beta-s), and just one fails high on (alpha, beta), then that move
      // is singular and should be extended. To verify this we do a reduced search
      // on all the other moves but the ttMove, if result is lower than ttValue minus
      // a margin then we extend ttMove.
      if (    singularExtensionNode
          &&  move == ttMove
          && !ext
          &&  pos.pl_move_is_legal(move, ci.pinned)
          &&  abs(ttValue) < VALUE_KNOWN_WIN)
      {
          assert(ttValue != VALUE_NONE);

          Value rBeta = ttValue - int(depth);
          ss->excludedMove = move;
          ss->skipNullMove = true;
          value = search<NonPV>(pos, ss, rBeta - 1, rBeta, depth / 2);
          ss->skipNullMove = false;
          ss->excludedMove = MOVE_NONE;

          if (value < rBeta)
              ext = ONE_PLY;
      }

      // Update current move (this must be done after singular extension search)
      newDepth = depth - ONE_PLY + ext;

      // Step 13. Futility pruning (is omitted in PV nodes)
      if (   !PvNode
          && !captureOrPromotion
          && !inCheck
          && !dangerous
       /* &&  move != ttMove Already implicit in the next condition */
          &&  bestValue > VALUE_MATED_IN_MAX_PLY)
      {
          // Move count based pruning
          if (   depth < 16 * ONE_PLY
              && moveCount >= FutilityMoveCounts[depth]
              && (!threatMove || !refutes(pos, move, threatMove)))
          {
              if (SpNode)
                  splitPoint->mutex.lock();

              continue;
          }

          // Value based pruning
          // We illogically ignore reduction condition depth >= 3*ONE_PLY for predicted depth,
          // but fixing this made program slightly weaker.
          Depth predictedDepth = newDepth - reduction<PvNode>(depth, moveCount);
          futilityValue =  ss->staticEval + ss->evalMargin + futility_margin(predictedDepth, moveCount)
                         + Gain[pos.piece_moved(move)][to_sq(move)];

          if (futilityValue < beta)
          {
              bestValue = std::max(bestValue, futilityValue);

              if (SpNode)
              {
                  splitPoint->mutex.lock();
                  if (bestValue > splitPoint->bestValue)
                      splitPoint->bestValue = bestValue;
              }
              continue;
          }

          // Prune moves with negative SEE at low depths
          if (   predictedDepth < 4 * ONE_PLY
              && pos.see_sign(move) < 0)
          {
              if (SpNode)
                  splitPoint->mutex.lock();

              continue;
          }

          // We have not pruned the move that will be searched, but remember how
          // far in the move list we are to be more aggressive in the child node.
          ss->futilityMoveCount = moveCount;
      }
      else
          ss->futilityMoveCount = 0;

      // Check for legality only before to do the move
      if (!RootNode && !SpNode && !pos.pl_move_is_legal(move, ci.pinned))
      {
          moveCount--;
          continue;
      }

      pvMove = PvNode && moveCount == 1;
      ss->currentMove = move;
      if (!SpNode && !captureOrPromotion && playedMoveCount < 64)
          movesSearched[playedMoveCount++] = move;

      // Step 14. Make the move
      pos.do_move(move, st, ci, givesCheck);

      // Step 15. Reduced depth search (LMR). If the move fails high will be
      // re-searched at full depth.
      if (    depth > 3 * ONE_PLY
          && !pvMove
          && !captureOrPromotion
          && !dangerous
          &&  move != ttMove
          &&  move != ss->killers[0]
          &&  move != ss->killers[1])
      {
          ss->reduction = reduction<PvNode>(depth, moveCount);
          Depth d = std::max(newDepth - ss->reduction, ONE_PLY);
          if (SpNode)
              alpha = splitPoint->alpha;

          value = -search<NonPV>(pos, ss+1, -(alpha+1), -alpha, d);

          doFullDepthSearch = (value > alpha && ss->reduction != DEPTH_ZERO);
          ss->reduction = DEPTH_ZERO;
      }
      else
          doFullDepthSearch = !pvMove;

      // Step 16. Full depth search, when LMR is skipped or fails high
      if (doFullDepthSearch)
      {
          if (SpNode)
              alpha = splitPoint->alpha;

          value = newDepth < ONE_PLY ?
                          givesCheck ? -qsearch<NonPV,  true>(pos, ss+1, -(alpha+1), -alpha, DEPTH_ZERO)
                                     : -qsearch<NonPV, false>(pos, ss+1, -(alpha+1), -alpha, DEPTH_ZERO)
                                     : - search<NonPV>(pos, ss+1, -(alpha+1), -alpha, newDepth);
      }

      // Only for PV nodes do a full PV search on the first move or after a fail
      // high, in the latter case search only if value < beta, otherwise let the
      // parent node to fail low with value <= alpha and to try another move.
      if (PvNode && (pvMove || (value > alpha && (RootNode || value < beta))))
          value = newDepth < ONE_PLY ?
                          givesCheck ? -qsearch<PV,  true>(pos, ss+1, -beta, -alpha, DEPTH_ZERO)
                                     : -qsearch<PV, false>(pos, ss+1, -beta, -alpha, DEPTH_ZERO)
                                     : - search<PV>(pos, ss+1, -beta, -alpha, newDepth);
      // Step 17. Undo move
      pos.undo_move(move);

      assert(value > -VALUE_INFINITE && value < VALUE_INFINITE);

      // Step 18. Check for new best move
      if (SpNode)
      {
          splitPoint->mutex.lock();
          bestValue = splitPoint->bestValue;
          alpha = splitPoint->alpha;
      }

      // Finished searching the move. If Signals.stop is true, the search
      // was aborted because the user interrupted the search or because we
      // ran out of time. In this case, the return value of the search cannot
      // be trusted, and we don't update the best move and/or PV.
      if (Signals.stop || thisThread->cutoff_occurred())
          return value; // To avoid returning VALUE_INFINITE

      if (RootNode)
      {
          RootMove& rm = *std::find(RootMoves.begin(), RootMoves.end(), move);

          // PV move or new best move ?
          if (pvMove || value > alpha)
          {
              rm.score = value;
              rm.extract_pv_from_tt(pos);

              // We record how often the best move has been changed in each
              // iteration. This information is used for time management: When
              // the best move changes frequently, we allocate some more time.
              if (!pvMove)
                  BestMoveChanges++;
          }
          else
              // All other moves but the PV are set to the lowest value, this
              // is not a problem when sorting becuase sort is stable and move
              // position in the list is preserved, just the PV is pushed up.
              rm.score = -VALUE_INFINITE;
      }

      if (value > bestValue)
      {
          bestValue = SpNode ? splitPoint->bestValue = value : value;

          if (value > alpha)
          {
              bestMove = SpNode ? splitPoint->bestMove = move : move;

              if (PvNode && value < beta) // Update alpha! Always alpha < beta
                  alpha = SpNode ? splitPoint->alpha = value : value;
              else
              {
                  assert(value >= beta); // Fail high

                  if (SpNode)
                      splitPoint->cutoff = true;

                  break;
              }
          }
      }

      Square prevSq = to_sq((ss-1)->currentMove);
      if (value <= alpha && Refutation[pos.piece_on(prevSq)][prevSq].move == move)
          Refutation.update(pos.piece_on(prevSq), prevSq, MOVE_NONE, false);

      // Step 19. Check for splitting the search
      if (   !SpNode
          &&  depth >= Threads.minimumSplitDepth
          &&  Threads.available_slave(thisThread)
          &&  thisThread->splitPointsSize < MAX_SPLITPOINTS_PER_THREAD)
      {
          assert(bestValue < beta);

          thisThread->split<FakeSplit>(pos, ss, alpha, beta, &bestValue, &bestMove,
                                       depth, threatMove, moveCount, &mp, NT);
          if (bestValue >= beta)
              break;
      }
    }

    if (SpNode)
        return bestValue;

    // Step 20. Check for mate and stalemate
    // All legal moves have been searched and if there are no legal moves, it
    // must be mate or stalemate. Note that we can have a false positive in
    // case of Signals.stop or thread.cutoff_occurred() are set, but this is
    // harmless because return value is discarded anyhow in the parent nodes.
    // If we are in a singular extension search then return a fail low score.
    // A split node has at least one move, the one tried before to be splitted.
    if (!moveCount)
        return  excludedMove ? alpha
              : inCheck ? mated_in(ss->ply) : DrawValue[pos.side_to_move()];

    // If we have pruned all the moves without searching return a fail-low score
    if (bestValue == -VALUE_INFINITE)
    {
        assert(!playedMoveCount);

        bestValue = alpha;
    }

    if (bestValue >= beta) // Failed high
    {
        TT.store(posKey, value_to_tt(bestValue, ss->ply), BOUND_LOWER, depth,
                 bestMove, ss->staticEval, ss->evalMargin);

        if (!pos.is_capture_or_promotion(bestMove) && !inCheck)
        {
            if (bestMove != ss->killers[0])
            {
                ss->killers[1] = ss->killers[0];
                ss->killers[0] = bestMove;
            }

            // Increase history value of the cut-off move
            Value bonus = Value(int(depth) * int(depth));
            Hist.update(pos.piece_moved(bestMove), to_sq(bestMove), bonus);
<<<<<<< HEAD
            Square prevSq = to_sq((ss-1)->currentMove);
            Refutation.update(pos.piece_on(prevSq), prevSq, bestMove, true);
=======
            if (is_ok((ss-1)->currentMove))
            {
                Square prevSq = to_sq((ss-1)->currentMove);
                Refutation.update(pos.piece_on(prevSq), prevSq, bestMove);
            }
>>>>>>> 7c6f346c

            // Decrease history of all the other played non-capture moves
            for (int i = 0; i < playedMoveCount - 1; i++)
            {
                Move m = movesSearched[i];
                Hist.update(pos.piece_moved(m), to_sq(m), -bonus);
            }
        }
    }
    else // Failed low or PV search
        TT.store(posKey, value_to_tt(bestValue, ss->ply),
                 PvNode && bestMove != MOVE_NONE ? BOUND_EXACT : BOUND_UPPER,
                 depth, bestMove, ss->staticEval, ss->evalMargin);

    assert(bestValue > -VALUE_INFINITE && bestValue < VALUE_INFINITE);

    return bestValue;
  }


  // qsearch() is the quiescence search function, which is called by the main
  // search function when the remaining depth is zero (or, to be more precise,
  // less than ONE_PLY).

  template <NodeType NT, bool InCheck>
  Value qsearch(Position& pos, Stack* ss, Value alpha, Value beta, Depth depth) {

    const bool PvNode = (NT == PV);

    assert(NT == PV || NT == NonPV);
    assert(InCheck == !!pos.checkers());
    assert(alpha >= -VALUE_INFINITE && alpha < beta && beta <= VALUE_INFINITE);
    assert(PvNode || (alpha == beta - 1));
    assert(depth <= DEPTH_ZERO);

    StateInfo st;
    const TTEntry* tte;
    Key posKey;
    Move ttMove, move, bestMove;
    Value bestValue, value, ttValue, futilityValue, futilityBase, oldAlpha;
    bool givesCheck, enoughMaterial, evasionPrunable;
    Depth ttDepth;

    // To flag BOUND_EXACT a node with eval above alpha and no available moves
    if (PvNode)
        oldAlpha = alpha;

    ss->currentMove = bestMove = MOVE_NONE;
    ss->ply = (ss-1)->ply + 1;

    // Check for an instant draw or maximum ply reached
    if (pos.is_draw() || ss->ply > MAX_PLY)
        return DrawValue[pos.side_to_move()];

    // Decide whether or not to include checks, this fixes also the type of
    // TT entry depth that we are going to use. Note that in qsearch we use
    // only two types of depth in TT: DEPTH_QS_CHECKS or DEPTH_QS_NO_CHECKS.
    ttDepth = InCheck || depth >= DEPTH_QS_CHECKS ? DEPTH_QS_CHECKS
                                                  : DEPTH_QS_NO_CHECKS;

    // Transposition table lookup. At PV nodes, we don't use the TT for
    // pruning, but only for move ordering.
    posKey = pos.key();
    tte = TT.probe(posKey);
    ttMove = tte ? tte->move() : MOVE_NONE;
    ttValue = tte ? value_from_tt(tte->value(),ss->ply) : VALUE_NONE;

    if (   tte
        && tte->depth() >= ttDepth
        && ttValue != VALUE_NONE // Only in case of TT access race
        && (           PvNode ?  tte->type() == BOUND_EXACT
            : ttValue >= beta ? (tte->type() & BOUND_LOWER)
                              : (tte->type() & BOUND_UPPER)))
    {
        ss->currentMove = ttMove; // Can be MOVE_NONE
        return ttValue;
    }

    // Evaluate the position statically
    if (InCheck)
    {
        ss->staticEval = ss->evalMargin = VALUE_NONE;
        bestValue = futilityBase = -VALUE_INFINITE;
        enoughMaterial = false;
    }
    else
    {
        if (tte)
        {
            // Never assume anything on values stored in TT
            if (  (ss->staticEval = bestValue = tte->eval_value()) == VALUE_NONE
                ||(ss->evalMargin = tte->eval_margin()) == VALUE_NONE)
                ss->staticEval = bestValue = evaluate(pos, ss->evalMargin);
        }
        else
            ss->staticEval = bestValue = evaluate(pos, ss->evalMargin);

        // Stand pat. Return immediately if static value is at least beta
        if (bestValue >= beta)
        {
            if (!tte)
                TT.store(pos.key(), value_to_tt(bestValue, ss->ply), BOUND_LOWER,
                         DEPTH_NONE, MOVE_NONE, ss->staticEval, ss->evalMargin);

            return bestValue;
        }

        if (PvNode && bestValue > alpha)
            alpha = bestValue;

        futilityBase = ss->staticEval + ss->evalMargin + Value(128);
        enoughMaterial = pos.non_pawn_material(pos.side_to_move()) > RookValueMg;
    }

    // Initialize a MovePicker object for the current position, and prepare
    // to search the moves. Because the depth is <= 0 here, only captures,
    // queen promotions and checks (only if depth >= DEPTH_QS_CHECKS) will
    // be generated.
    MovePicker mp(pos, ttMove, depth, Hist, to_sq((ss-1)->currentMove));
    CheckInfo ci(pos);

    // Loop through the moves until no moves remain or a beta cutoff occurs
    while ((move = mp.next_move<false>()) != MOVE_NONE)
    {
      assert(is_ok(move));

      givesCheck = pos.move_gives_check(move, ci);

      // Futility pruning
      if (   !PvNode
          && !InCheck
          && !givesCheck
          &&  move != ttMove
          &&  enoughMaterial
          &&  type_of(move) != PROMOTION
          && !pos.is_passed_pawn_push(move))
      {
          futilityValue =  futilityBase
                         + PieceValue[EG][pos.piece_on(to_sq(move))]
                         + (type_of(move) == ENPASSANT ? PawnValueEg : VALUE_ZERO);

          if (futilityValue < beta)
          {
              bestValue = std::max(bestValue, futilityValue);
              continue;
          }

          // Prune moves with negative or equal SEE and also moves with positive
          // SEE where capturing piece loses a tempo and SEE < beta - futilityBase.
          if (   futilityBase < beta
              && depth < DEPTH_ZERO
              && pos.see(move, beta - futilityBase) <= 0)
          {
              bestValue = std::max(bestValue, futilityBase);
              continue;
          }
      }

      // Detect non-capture evasions that are candidate to be pruned
      evasionPrunable =   !PvNode
                       &&  InCheck
                       &&  bestValue > VALUE_MATED_IN_MAX_PLY
                       && !pos.is_capture(move)
                       && !pos.can_castle(pos.side_to_move());

      // Don't search moves with negative SEE values
      if (   !PvNode
          && (!InCheck || evasionPrunable)
          &&  move != ttMove
          &&  type_of(move) != PROMOTION
          &&  pos.see_sign(move) < 0)
          continue;

      // Don't search useless checks
      if (   !PvNode
          && !InCheck
          &&  givesCheck
          &&  move != ttMove
          && !pos.is_capture_or_promotion(move)
          &&  ss->staticEval + PawnValueMg / 4 < beta
          && !check_is_dangerous(pos, move, futilityBase, beta))
          continue;

      // Check for legality only before to do the move
      if (!pos.pl_move_is_legal(move, ci.pinned))
          continue;

      ss->currentMove = move;

      // Make and search the move
      pos.do_move(move, st, ci, givesCheck);
      value = givesCheck ? -qsearch<NT,  true>(pos, ss+1, -beta, -alpha, depth - ONE_PLY)
                         : -qsearch<NT, false>(pos, ss+1, -beta, -alpha, depth - ONE_PLY);
      pos.undo_move(move);

      assert(value > -VALUE_INFINITE && value < VALUE_INFINITE);

      // Check for new best move
      if (value > bestValue)
      {
          bestValue = value;

          if (value > alpha)
          {
              if (PvNode && value < beta) // Update alpha here! Always alpha < beta
              {
                  alpha = value;
                  bestMove = move;
              }
              else // Fail high
              {
                  TT.store(posKey, value_to_tt(value, ss->ply), BOUND_LOWER,
                           ttDepth, move, ss->staticEval, ss->evalMargin);

                  return value;
              }
          }
       }
    }

    // All legal moves have been searched. A special case: If we're in check
    // and no legal moves were found, it is checkmate.
    if (InCheck && bestValue == -VALUE_INFINITE)
        return mated_in(ss->ply); // Plies to mate from the root

    TT.store(posKey, value_to_tt(bestValue, ss->ply),
             PvNode && bestValue > oldAlpha ? BOUND_EXACT : BOUND_UPPER,
             ttDepth, bestMove, ss->staticEval, ss->evalMargin);

    assert(bestValue > -VALUE_INFINITE && bestValue < VALUE_INFINITE);

    return bestValue;
  }


  // value_to_tt() adjusts a mate score from "plies to mate from the root" to
  // "plies to mate from the current position". Non-mate scores are unchanged.
  // The function is called before storing a value to the transposition table.

  Value value_to_tt(Value v, int ply) {

    assert(v != VALUE_NONE);

    return  v >= VALUE_MATE_IN_MAX_PLY  ? v + ply
          : v <= VALUE_MATED_IN_MAX_PLY ? v - ply : v;
  }


  // value_from_tt() is the inverse of value_to_tt(): It adjusts a mate score
  // from the transposition table (where refers to the plies to mate/be mated
  // from current position) to "plies to mate/be mated from the root".

  Value value_from_tt(Value v, int ply) {

    return  v == VALUE_NONE             ? VALUE_NONE
          : v >= VALUE_MATE_IN_MAX_PLY  ? v - ply
          : v <= VALUE_MATED_IN_MAX_PLY ? v + ply : v;
  }


  // check_is_dangerous() tests if a checking move can be pruned in qsearch()

  bool check_is_dangerous(const Position& pos, Move move, Value futilityBase, Value beta)
  {
    Piece pc = pos.piece_moved(move);
    Square from = from_sq(move);
    Square to = to_sq(move);
    Color them = ~pos.side_to_move();
    Square ksq = pos.king_square(them);
    Bitboard enemies = pos.pieces(them);
    Bitboard kingAtt = pos.attacks_from<KING>(ksq);
    Bitboard occ = pos.pieces() ^ from ^ ksq;
    Bitboard oldAtt = pos.attacks_from(pc, from, occ);
    Bitboard newAtt = pos.attacks_from(pc, to, occ);

    // Checks which give opponent's king at most one escape square are dangerous
    if (!more_than_one(kingAtt & ~(enemies | newAtt | to)))
        return true;

    // Queen contact check is very dangerous
    if (type_of(pc) == QUEEN && (kingAtt & to))
        return true;

    // Creating new double threats with checks is dangerous
    Bitboard b = (enemies ^ ksq) & newAtt & ~oldAtt;
    while (b)
    {
        // Note that here we generate illegal "double move"!
        if (futilityBase + PieceValue[EG][pos.piece_on(pop_lsb(&b))] >= beta)
            return true;
    }

    return false;
  }


  // allows() tests whether the 'first' move at previous ply somehow makes the
  // 'second' move possible, for instance if the moving piece is the same in
  // both moves. Normally the second move is the threat (the best move returned
  // from a null search that fails low).

  bool allows(const Position& pos, Move first, Move second) {

    assert(is_ok(first));
    assert(is_ok(second));
    assert(color_of(pos.piece_on(from_sq(second))) == ~pos.side_to_move());
    assert(color_of(pos.piece_on(to_sq(first))) == ~pos.side_to_move());

    Square m1from = from_sq(first);
    Square m2from = from_sq(second);
    Square m1to = to_sq(first);
    Square m2to = to_sq(second);

    // The piece is the same or second's destination was vacated by the first move
    if (m1to == m2from || m2to == m1from)
        return true;

    // Second one moves through the square vacated by first one
    if (between_bb(m2from, m2to) & m1from)
      return true;

    // Second's destination is defended by the first move's piece
    Bitboard m1att = pos.attacks_from(pos.piece_on(m1to), m1to, pos.pieces() ^ m2from);
    if (m1att & m2to)
        return true;

    // Second move gives a discovered check through the first's checking piece
    if (m1att & pos.king_square(pos.side_to_move()))
    {
        assert(between_bb(m1to, pos.king_square(pos.side_to_move())) & m2from);
        return true;
    }

    return false;
  }


  // refutes() tests whether a 'first' move is able to defend against a 'second'
  // opponent's move. In this case will not be pruned. Normally the second move
  // is the threat (the best move returned from a null search that fails low).

  bool refutes(const Position& pos, Move first, Move second) {

    assert(is_ok(first));
    assert(is_ok(second));

    Square m1from = from_sq(first);
    Square m2from = from_sq(second);
    Square m1to = to_sq(first);
    Square m2to = to_sq(second);

    // Don't prune moves of the threatened piece
    if (m1from == m2to)
        return true;

    // If the threatened piece has value less than or equal to the value of the
    // threat piece, don't prune moves which defend it.
    if (    pos.is_capture(second)
        && (   PieceValue[MG][pos.piece_on(m2from)] >= PieceValue[MG][pos.piece_on(m2to)]
            || type_of(pos.piece_on(m2from)) == KING))
    {
        // Update occupancy as if the piece and the threat are moving
        Bitboard occ = pos.pieces() ^ m1from ^ m1to ^ m2from;
        Piece piece = pos.piece_on(m1from);

        // The moved piece attacks the square 'tto' ?
        if (pos.attacks_from(piece, m1to, occ) & m2to)
            return true;

        // Scan for possible X-ray attackers behind the moved piece
        Bitboard xray =  (attacks_bb<  ROOK>(m2to, occ) & pos.pieces(color_of(piece), QUEEN, ROOK))
                       | (attacks_bb<BISHOP>(m2to, occ) & pos.pieces(color_of(piece), QUEEN, BISHOP));

        // Verify attackers are triggered by our move and not already existing
        if (xray && (xray ^ (xray & pos.attacks_from<QUEEN>(m2to))))
            return true;
    }

    // Don't prune safe moves which block the threat path
    if ((between_bb(m2from, m2to) & m1to) && pos.see_sign(first) >= 0)
        return true;

    return false;
  }


  // When playing with strength handicap choose best move among the MultiPV set
  // using a statistical rule dependent on 'level'. Idea by Heinz van Saanen.

  Move Skill::pick_move() {

    static RKISS rk;

    // PRNG sequence should be not deterministic
    for (int i = Time::now() % 50; i > 0; i--)
        rk.rand<unsigned>();

    // RootMoves are already sorted by score in descending order
    int variance = std::min(RootMoves[0].score - RootMoves[PVSize - 1].score, PawnValueMg);
    int weakness = 120 - 2 * level;
    int max_s = -VALUE_INFINITE;
    best = MOVE_NONE;

    // Choose best move. For each move score we add two terms both dependent on
    // weakness, one deterministic and bigger for weaker moves, and one random,
    // then we choose the move with the resulting highest score.
    for (size_t i = 0; i < PVSize; i++)
    {
        int s = RootMoves[i].score;

        // Don't allow crazy blunders even at very low skills
        if (i > 0 && RootMoves[i-1].score > s + 2 * PawnValueMg)
            break;

        // This is our magic formula
        s += (  weakness * int(RootMoves[0].score - s)
              + variance * (rk.rand<unsigned>() % weakness)) / 128;

        if (s > max_s)
        {
            max_s = s;
            best = RootMoves[i].pv[0];
        }
    }
    return best;
  }


  // uci_pv() formats PV information according to UCI protocol. UCI requires
  // to send all the PV lines also if are still to be searched and so refer to
  // the previous search score.

  string uci_pv(const Position& pos, int depth, Value alpha, Value beta) {

    std::stringstream s;
    Time::point elaspsed = Time::now() - SearchTime + 1;
    size_t uciPVSize = std::min((size_t)Options["MultiPV"], RootMoves.size());
    int selDepth = 0;

    for (size_t i = 0; i < Threads.size(); i++)
        if (Threads[i]->maxPly > selDepth)
            selDepth = Threads[i]->maxPly;

    for (size_t i = 0; i < uciPVSize; i++)
    {
        bool updated = (i <= PVIdx);

        if (depth == 1 && !updated)
            continue;

        int d   = updated ? depth : depth - 1;
        Value v = updated ? RootMoves[i].score : RootMoves[i].prevScore;

        if (s.rdbuf()->in_avail()) // Not at first line
            s << "\n";

        s << "info depth " << d
          << " seldepth "  << selDepth
          << " score "     << (i == PVIdx ? score_to_uci(v, alpha, beta) : score_to_uci(v))
          << " nodes "     << pos.nodes_searched()
          << " nps "       << pos.nodes_searched() * 1000 / elaspsed
          << " time "      << elaspsed
          << " multipv "   << i + 1
          << " pv";

        for (size_t j = 0; RootMoves[i].pv[j] != MOVE_NONE; j++)
            s <<  " " << move_to_uci(RootMoves[i].pv[j], pos.is_chess960());
    }

    return s.str();
  }

} // namespace


/// RootMove::extract_pv_from_tt() builds a PV by adding moves from the TT table.
/// We consider also failing high nodes and not only BOUND_EXACT nodes so to
/// allow to always have a ponder move even when we fail high at root, and a
/// long PV to print that is important for position analysis.

void RootMove::extract_pv_from_tt(Position& pos) {

  StateInfo state[MAX_PLY_PLUS_2], *st = state;
  TTEntry* tte;
  int ply = 0;
  Move m = pv[0];

  pv.clear();

  do {
      pv.push_back(m);

      assert(MoveList<LEGAL>(pos).contains(pv[ply]));

      pos.do_move(pv[ply++], *st++);
      tte = TT.probe(pos.key());

  } while (   tte
           && pos.is_pseudo_legal(m = tte->move()) // Local copy, TT could change
           && pos.pl_move_is_legal(m, pos.pinned_pieces())
           && ply < MAX_PLY
           && (!pos.is_draw() || ply < 2));

  pv.push_back(MOVE_NONE); // Must be zero-terminating

  while (ply) pos.undo_move(pv[--ply]);
}


/// RootMove::insert_pv_in_tt() is called at the end of a search iteration, and
/// inserts the PV back into the TT. This makes sure the old PV moves are searched
/// first, even if the old TT entries have been overwritten.

void RootMove::insert_pv_in_tt(Position& pos) {

  StateInfo state[MAX_PLY_PLUS_2], *st = state;
  TTEntry* tte;
  int ply = 0;

  do {
      tte = TT.probe(pos.key());

      if (!tte || tte->move() != pv[ply]) // Don't overwrite correct entries
          TT.store(pos.key(), VALUE_NONE, BOUND_NONE, DEPTH_NONE, pv[ply], VALUE_NONE, VALUE_NONE);

      assert(MoveList<LEGAL>(pos).contains(pv[ply]));

      pos.do_move(pv[ply++], *st++);

  } while (pv[ply] != MOVE_NONE);

  while (ply) pos.undo_move(pv[--ply]);
}


/// Thread::idle_loop() is where the thread is parked when it has no work to do

void Thread::idle_loop() {

  // Pointer 'this_sp' is not null only if we are called from split(), and not
  // at the thread creation. So it means we are the split point's master.
  SplitPoint* this_sp = splitPointsSize ? activeSplitPoint : NULL;

  assert(!this_sp || (this_sp->masterThread == this && searching));

  while (true)
  {
      // If we are not searching, wait for a condition to be signaled instead of
      // wasting CPU time polling for work.
      while ((!searching && Threads.sleepWhileIdle) || exit)
      {
          if (exit)
          {
              assert(!this_sp);
              return;
          }

          // Grab the lock to avoid races with Thread::notify_one()
          mutex.lock();

          // If we are master and all slaves have finished then exit idle_loop
          if (this_sp && !this_sp->slavesMask)
          {
              mutex.unlock();
              break;
          }

          // Do sleep after retesting sleep conditions under lock protection, in
          // particular we need to avoid a deadlock in case a master thread has,
          // in the meanwhile, allocated us and sent the notify_one() call before
          // we had the chance to grab the lock.
          if (!searching && !exit)
              sleepCondition.wait(mutex);

          mutex.unlock();
      }

      // If this thread has been assigned work, launch a search
      if (searching)
      {
          assert(!exit);

          Threads.mutex.lock();

          assert(searching);
          SplitPoint* sp = activeSplitPoint;

          Threads.mutex.unlock();

          Stack ss[MAX_PLY_PLUS_2];
          Position pos(*sp->pos, this);

          memcpy(ss, sp->ss - 1, 4 * sizeof(Stack));
          (ss+1)->splitPoint = sp;

          sp->mutex.lock();

          assert(activePosition == NULL);

          activePosition = &pos;

          switch (sp->nodeType) {
          case Root:
              search<SplitPointRoot>(pos, ss+1, sp->alpha, sp->beta, sp->depth);
              break;
          case PV:
              search<SplitPointPV>(pos, ss+1, sp->alpha, sp->beta, sp->depth);
              break;
          case NonPV:
              search<SplitPointNonPV>(pos, ss+1, sp->alpha, sp->beta, sp->depth);
              break;
          default:
              assert(false);
          }

          assert(searching);

          searching = false;
          activePosition = NULL;
          sp->slavesMask &= ~(1ULL << idx);
          sp->nodes += pos.nodes_searched();

          // Wake up master thread so to allow it to return from the idle loop
          // in case we are the last slave of the split point.
          if (    Threads.sleepWhileIdle
              &&  this != sp->masterThread
              && !sp->slavesMask)
          {
              assert(!sp->masterThread->searching);
              sp->masterThread->notify_one();
          }

          // After releasing the lock we cannot access anymore any SplitPoint
          // related data in a safe way becuase it could have been released under
          // our feet by the sp master. Also accessing other Thread objects is
          // unsafe because if we are exiting there is a chance are already freed.
          sp->mutex.unlock();
      }

      // If this thread is the master of a split point and all slaves have finished
      // their work at this split point, return from the idle loop.
      if (this_sp && !this_sp->slavesMask)
      {
          this_sp->mutex.lock();
          bool finished = !this_sp->slavesMask; // Retest under lock protection
          this_sp->mutex.unlock();
          if (finished)
              return;
      }
  }
}


/// check_time() is called by the timer thread when the timer triggers. It is
/// used to print debug info and, more important, to detect when we are out of
/// available time and so stop the search.

void check_time() {

  static Time::point lastInfoTime = Time::now();
  int64_t nodes = 0; // Workaround silly 'uninitialized' gcc warning

  if (Time::now() - lastInfoTime >= 1000)
  {
      lastInfoTime = Time::now();
      dbg_print();
  }

  if (Limits.ponder)
      return;

  if (Limits.nodes)
  {
      Threads.mutex.lock();

      nodes = RootPos.nodes_searched();

      // Loop across all split points and sum accumulated SplitPoint nodes plus
      // all the currently active positions nodes.
      for (size_t i = 0; i < Threads.size(); i++)
          for (int j = 0; j < Threads[i]->splitPointsSize; j++)
          {
              SplitPoint& sp = Threads[i]->splitPoints[j];

              sp.mutex.lock();

              nodes += sp.nodes;
              Bitboard sm = sp.slavesMask;
              while (sm)
              {
                  Position* pos = Threads[pop_lsb(&sm)]->activePosition;
                  if (pos)
                      nodes += pos->nodes_searched();
              }

              sp.mutex.unlock();
          }

      Threads.mutex.unlock();
  }

  Time::point elapsed = Time::now() - SearchTime;
  bool stillAtFirstMove =    Signals.firstRootMove
                         && !Signals.failedLowAtRoot
                         &&  elapsed > TimeMgr.available_time();

  bool noMoreTime =   elapsed > TimeMgr.maximum_time() - 2 * TimerResolution
                   || stillAtFirstMove;

  if (   (Limits.use_time_management() && noMoreTime)
      || (Limits.movetime && elapsed >= Limits.movetime)
      || (Limits.nodes && nodes >= Limits.nodes))
      Signals.stop = true;
}<|MERGE_RESOLUTION|>--- conflicted
+++ resolved
@@ -1096,16 +1096,11 @@
             // Increase history value of the cut-off move
             Value bonus = Value(int(depth) * int(depth));
             Hist.update(pos.piece_moved(bestMove), to_sq(bestMove), bonus);
-<<<<<<< HEAD
-            Square prevSq = to_sq((ss-1)->currentMove);
-            Refutation.update(pos.piece_on(prevSq), prevSq, bestMove, true);
-=======
             if (is_ok((ss-1)->currentMove))
             {
                 Square prevSq = to_sq((ss-1)->currentMove);
-                Refutation.update(pos.piece_on(prevSq), prevSq, bestMove);
+                Refutation.update(pos.piece_on(prevSq), prevSq, bestMove, true);
             }
->>>>>>> 7c6f346c
 
             // Decrease history of all the other played non-capture moves
             for (int i = 0; i < playedMoveCount - 1; i++)
