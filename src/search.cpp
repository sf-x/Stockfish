/*
  Stockfish, a UCI chess playing engine derived from Glaurung 2.1
  Copyright (C) 2004-2008 Tord Romstad (Glaurung author)
  Copyright (C) 2008-2014 Marco Costalba, Joona Kiiski, Tord Romstad

  Stockfish is free software: you can redistribute it and/or modify
  it under the terms of the GNU General Public License as published by
  the Free Software Foundation, either version 3 of the License, or
  (at your option) any later version.

  Stockfish is distributed in the hope that it will be useful,
  but WITHOUT ANY WARRANTY; without even the implied warranty of
  MERCHANTABILITY or FITNESS FOR A PARTICULAR PURPOSE.  See the
  GNU General Public License for more details.

  You should have received a copy of the GNU General Public License
  along with this program.  If not, see <http://www.gnu.org/licenses/>.
*/

#include <algorithm>
#include <cassert>
#include <cfloat>
#include <cmath>
#include <cstring>
#include <iostream>
#include <sstream>

#include "book.h"
#include "evaluate.h"
#include "movegen.h"
#include "movepick.h"
#include "notation.h"
#include "search.h"
#include "tbprobe.h"
#include "timeman.h"
#include "thread.h"
#include "tt.h"
#include "ucioption.h"

namespace Search {

  volatile SignalsType Signals;
  LimitsType Limits;
  std::vector<RootMove> RootMoves;
  Position RootPos;
  Time::point SearchTime;
  StateStackPtr SetupStates;
  int TBCardinality;
  uint64_t TBHits;
  bool RootInTB;
  bool TB50MoveRule;
  Depth TBProbeDepth;
  Value TBScore;
}

using std::string;
using Eval::evaluate;
using namespace Search;

namespace {

  // Set to true to force running with one thread. Used for debugging
  const bool FakeSplit = false;

  // Different node types, used as template parameter
  enum NodeType { Root, PV, NonPV };

  // Dynamic razoring margin based on depth
  inline Value razor_margin(Depth d) { return Value(512 + 16 * d); }

  // Futility lookup tables (initialized at startup) and their access functions
  int FutilityMoveCounts[2][32]; // [improving][depth]

  inline Value futility_margin(Depth d) {
    return Value(100 * d);
  }

  // Reduction lookup tables (initialized at startup) and their access function
  int8_t Reductions[2][2][64][64]; // [pv][improving][depth][moveNumber]

  template <bool PvNode> inline Depth reduction(bool i, Depth d, int mn) {

    return (Depth) Reductions[PvNode][i][std::min(int(d) / ONE_PLY, 63)][std::min(mn, 63)];
  }

  size_t MultiPV, PVIdx;
  TimeManager TimeMgr;
  double BestMoveChanges;
  Value DrawValue[COLOR_NB];
  HistoryStats History;
  GainsStats Gains;
  MovesStats Countermoves, Followupmoves;

  template <NodeType NT, bool SpNode>
  Value search(Position& pos, Stack* ss, Value alpha, Value beta, Depth depth, bool cutNode);

  template <NodeType NT, bool InCheck>
  Value qsearch(Position& pos, Stack* ss, Value alpha, Value beta, Depth depth);

  void id_loop(Position& pos);
  Value value_to_tt(Value v, int ply);
  Value value_from_tt(Value v, int ply);
  void update_stats(const Position& pos, Stack* ss, Move move, Depth depth, Move* quiets, int quietsCnt);
  string uci_pv(const Position& pos, int depth, Value alpha, Value beta);

  struct Skill {
    Skill(int l) : level(l), best(MOVE_NONE) {}
   ~Skill() {
      if (enabled()) // Swap best PV line with the sub-optimal one
          std::swap(RootMoves[0], *std::find(RootMoves.begin(),
                    RootMoves.end(), best ? best : pick_move()));
    }

    bool enabled() const { return level < 20; }
    bool time_to_pick(int depth) const { return depth == 1 + level; }
    Move pick_move();

    int level;
    Move best;
  };

} // namespace


/// Search::init() is called during startup to initialize various lookup tables

void Search::init() {

  int d;  // depth (ONE_PLY == 2)
  int hd; // half depth (ONE_PLY == 1)
  int mc; // moveCount

  // Init reductions array
  for (hd = 1; hd < 64; ++hd) for (mc = 1; mc < 64; ++mc)
  {
      double    pvRed = 0.00 + log(double(hd)) * log(double(mc)) / 3.00;
      double nonPVRed = 0.33 + log(double(hd)) * log(double(mc)) / 2.25;
      Reductions[1][1][hd][mc] = int8_t(   pvRed >= 1.0 ?    pvRed * int(ONE_PLY) : 0);
      Reductions[0][1][hd][mc] = int8_t(nonPVRed >= 1.0 ? nonPVRed * int(ONE_PLY) : 0);

      Reductions[1][0][hd][mc] = Reductions[1][1][hd][mc];
      Reductions[0][0][hd][mc] = Reductions[0][1][hd][mc];

      if (Reductions[0][0][hd][mc] > 2 * ONE_PLY)
          Reductions[0][0][hd][mc] += ONE_PLY;

      else if (Reductions[0][0][hd][mc] > 1 * ONE_PLY)
          Reductions[0][0][hd][mc] += ONE_PLY / 2;
  }

  // Init futility move count array
  for (d = 0; d < 32; ++d)
  {
      FutilityMoveCounts[0][d] = int(2.4 + 0.222 * pow(d + 0.00, 1.8));
      FutilityMoveCounts[1][d] = int(3.0 + 0.300 * pow(d + 0.98, 1.8));
  }
}


/// Search::perft() is our utility to verify move generation. All the leaf nodes
/// up to the given depth are generated and counted and the sum returned.

static uint64_t perft(Position& pos, Depth depth) {

  StateInfo st;
  uint64_t cnt = 0;
  CheckInfo ci(pos);
  const bool leaf = depth == 2 * ONE_PLY;

  for (MoveList<LEGAL> it(pos); *it; ++it)
  {
      pos.do_move(*it, st, ci, pos.gives_check(*it, ci));
      cnt += leaf ? MoveList<LEGAL>(pos).size() : ::perft(pos, depth - ONE_PLY);
      pos.undo_move(*it);
  }
  return cnt;
}

uint64_t Search::perft(Position& pos, Depth depth) {
  return depth > ONE_PLY ? ::perft(pos, depth) : MoveList<LEGAL>(pos).size();
}

/// Search::think() is the external interface to Stockfish's search, and is
/// called by the main thread when the program receives the UCI 'go' command. It
/// searches from RootPos and at the end prints the "bestmove" to output.

void Search::think() {

  static PolyglotBook book; // Defined static to initialize the PRNG only once
  int piecesCnt;

<<<<<<< HEAD
  RootColor = RootPos.side_to_move();
  TimeMgr.init(Limits, RootPos.game_ply(), RootColor);
  TBHits = TBCardinality = 0;
  RootInTB = false;
=======
  TimeMgr.init(Limits, RootPos.game_ply(), RootPos.side_to_move());
>>>>>>> 88b5100e

  int cf = Options["Contempt Factor"] * PawnValueEg / 100; // From centipawns
  DrawValue[ RootPos.side_to_move()] = VALUE_DRAW - Value(cf);
  DrawValue[~RootPos.side_to_move()] = VALUE_DRAW + Value(cf);

  if (RootMoves.empty())
  {
      RootMoves.push_back(MOVE_NONE);
      sync_cout << "info depth 0 score "
                << score_to_uci(RootPos.checkers() ? -VALUE_MATE : VALUE_DRAW)
                << sync_endl;

      goto finalize;
  }

  if (Options["OwnBook"] && !Limits.infinite && !Limits.mate)
  {
      Move bookMove = book.probe(RootPos, Options["Book File"], Options["Best Book Move"]);

      if (bookMove && std::count(RootMoves.begin(), RootMoves.end(), bookMove))
      {
          std::swap(RootMoves[0], *std::find(RootMoves.begin(), RootMoves.end(), bookMove));
          goto finalize;
      }
  }

  if (Options["Write Search Log"])
  {
      Log log(Options["Search Log Filename"]);
      log << "\nSearching: "  << RootPos.fen()
          << "\ninfinite: "   << Limits.infinite
          << " ponder: "      << Limits.ponder
          << " time: "        << Limits.time[RootPos.side_to_move()]
          << " increment: "   << Limits.inc[RootPos.side_to_move()]
          << " moves to go: " << Limits.movestogo
          << "\n" << std::endl;
  }

  piecesCnt = RootPos.total_piece_count();
  TBCardinality = Options["SyzygyProbeLimit"];
  TBProbeDepth = Options["SyzygyProbeDepth"] * ONE_PLY;
  if (TBCardinality > Tablebases::TBLargest)
  {
      TBCardinality = Tablebases::TBLargest;
      TBProbeDepth = 0 * ONE_PLY;
  }
  TB50MoveRule = Options["Syzygy50MoveRule"];

  if (piecesCnt <= TBCardinality)
  {
      TBHits = RootMoves.size();

      // If the current root position is in the tablebases then RootMoves
      // contains only moves that preserve the draw or win.
      RootInTB = Tablebases::root_probe(RootPos, TBScore);

      if (RootInTB)
      {
          TBCardinality = 0; // Do not probe tablebases during the search

          // It might be a good idea to mangle the hash key (xor it
          // with a fixed value) in order to "clear" the hash table of
          // the results of previous probes. However, that would have to
          // be done from within the Position class, so we skip it for now.

          // Optional: decrease target time.
      }
      else // If DTZ tables are missing, use WDL tables as a fallback
      {
          // Filter out moves that do not preserve a draw or win
          RootInTB = Tablebases::root_probe_wdl(RootPos, TBScore);

          // Only probe during search if winning
          if (TBScore <= VALUE_DRAW)
              TBCardinality = 0;
      }

      if (!RootInTB)
      {
          TBHits = 0;
      }
      else if (!TB50MoveRule)
      {
          TBScore = TBScore > VALUE_DRAW ? VALUE_MATE - MAX_PLY - 1
                  : TBScore < VALUE_DRAW ? -VALUE_MATE + MAX_PLY + 1
                  : TBScore;
      }
  }

  // Reset the threads, still sleeping: will wake up at split time
  for (size_t i = 0; i < Threads.size(); ++i)
      Threads[i]->maxPly = 0;

  Threads.timer->run = true;
  Threads.timer->notify_one(); // Wake up the recurring timer

  id_loop(RootPos); // Let's start searching !

  Threads.timer->run = false; // Stop the timer

  if (RootInTB)
  {
      // If we mangled the hash key, unmangle it here
  }

  if (Options["Write Search Log"])
  {
      Time::point elapsed = Time::now() - SearchTime + 1;

      Log log(Options["Search Log Filename"]);
      log << "Nodes: "          << RootPos.nodes_searched()
          << "\nNodes/second: " << RootPos.nodes_searched() * 1000 / elapsed
          << "\nBest move: "    << move_to_san(RootPos, RootMoves[0].pv[0]);

      StateInfo st;
      RootPos.do_move(RootMoves[0].pv[0], st);
      log << "\nPonder move: " << move_to_san(RootPos, RootMoves[0].pv[1]) << std::endl;
      RootPos.undo_move(RootMoves[0].pv[0]);
  }

finalize:

  // When search is stopped this info is not printed
  sync_cout << "info nodes " << RootPos.nodes_searched()
            << " tbhits " << TBHits
            << " time " << Time::now() - SearchTime + 1 << sync_endl;

  // When we reach the maximum depth, we can arrive here without a raise of
  // Signals.stop. However, if we are pondering or in an infinite search,
  // the UCI protocol states that we shouldn't print the best move before the
  // GUI sends a "stop" or "ponderhit" command. We therefore simply wait here
  // until the GUI sends one of those commands (which also raises Signals.stop).
  if (!Signals.stop && (Limits.ponder || Limits.infinite))
  {
      Signals.stopOnPonderhit = true;
      RootPos.this_thread()->wait_for(Signals.stop);
  }

  // Best move could be MOVE_NONE when searching on a stalemate position
  sync_cout << "bestmove " << move_to_uci(RootMoves[0].pv[0], RootPos.is_chess960())
            << " ponder "  << move_to_uci(RootMoves[0].pv[1], RootPos.is_chess960())
            << sync_endl;
}


namespace {

  // id_loop() is the main iterative deepening loop. It calls search() repeatedly
  // with increasing depth until the allocated thinking time has been consumed,
  // user stops the search, or the maximum search depth is reached.

  void id_loop(Position& pos) {

    Stack stack[MAX_PLY_PLUS_6], *ss = stack+2; // To allow referencing (ss-2)
    int depth;
    Value bestValue, alpha, beta, delta;

    std::memset(ss-2, 0, 5 * sizeof(Stack));
    (ss-1)->currentMove = MOVE_NULL; // Hack to skip update gains

    depth = 0;
    BestMoveChanges = 0;
    bestValue = delta = alpha = -VALUE_INFINITE;
    beta = VALUE_INFINITE;

    TT.new_search();
    History.clear();
    Gains.clear();
    Countermoves.clear();
    Followupmoves.clear();

    MultiPV = Options["MultiPV"];
    Skill skill(Options["Skill Level"]);

    // Do we have to play with skill handicap? In this case enable MultiPV search
    // that we will use behind the scenes to retrieve a set of possible moves.
    if (skill.enabled() && MultiPV < 4)
        MultiPV = 4;

    MultiPV = std::min(MultiPV, RootMoves.size());

    // Iterative deepening loop until requested to stop or target depth reached
    while (++depth <= MAX_PLY && !Signals.stop && (!Limits.depth || depth <= Limits.depth))
    {
        // Age out PV variability metric
        BestMoveChanges *= 0.5;

        // Save the last iteration's scores before first PV line is searched and
        // all the move scores except the (new) PV are set to -VALUE_INFINITE.
        for (size_t i = 0; i < RootMoves.size(); ++i)
            RootMoves[i].prevScore = RootMoves[i].score;

        // MultiPV loop. We perform a full root search for each PV line
        for (PVIdx = 0; PVIdx < MultiPV && !Signals.stop; ++PVIdx)
        {
            // Reset aspiration window starting size
            if (depth >= 5)
            {
                delta = Value(16);
                alpha = std::max(RootMoves[PVIdx].prevScore - delta,-VALUE_INFINITE);
                beta  = std::min(RootMoves[PVIdx].prevScore + delta, VALUE_INFINITE);
            }

            // Start with a small aspiration window and, in the case of a fail
            // high/low, re-search with a bigger window until we're not failing
            // high/low anymore.
            while (true)
            {
                bestValue = search<Root, false>(pos, ss, alpha, beta, depth * ONE_PLY, false);

                // Bring the best move to the front. It is critical that sorting
                // is done with a stable algorithm because all the values but the
                // first and eventually the new best one are set to -VALUE_INFINITE
                // and we want to keep the same order for all the moves except the
                // new PV that goes to the front. Note that in case of MultiPV
                // search the already searched PV lines are preserved.
                std::stable_sort(RootMoves.begin() + PVIdx, RootMoves.end());

                // Write PV back to transposition table in case the relevant
                // entries have been overwritten during the search.
                for (size_t i = 0; i <= PVIdx; ++i)
                    RootMoves[i].insert_pv_in_tt(pos);

                // If search has been stopped break immediately. Sorting and
                // writing PV back to TT is safe because RootMoves is still
                // valid, although it refers to previous iteration.
                if (Signals.stop)
                    break;

                // When failing high/low give some update (without cluttering
                // the UI) before a re-search.
                if (  (bestValue <= alpha || bestValue >= beta)
                    && Time::now() - SearchTime > 3000)
                    sync_cout << uci_pv(pos, depth, alpha, beta) << sync_endl;

                // In case of failing low/high increase aspiration window and
                // re-search, otherwise exit the loop.
                if (bestValue <= alpha)
                {
                    alpha = std::max(bestValue - delta, -VALUE_INFINITE);

                    Signals.failedLowAtRoot = true;
                    Signals.stopOnPonderhit = false;
                }
                else if (bestValue >= beta)
                    beta = std::min(bestValue + delta, VALUE_INFINITE);

                else
                    break;

                delta += delta / 2;

                assert(alpha >= -VALUE_INFINITE && beta <= VALUE_INFINITE);
            }

            // Sort the PV lines searched so far and update the GUI
            std::stable_sort(RootMoves.begin(), RootMoves.begin() + PVIdx + 1);

            if (PVIdx + 1 == MultiPV || Time::now() - SearchTime > 3000)
                sync_cout << uci_pv(pos, depth, alpha, beta) << sync_endl;
        }

        // If skill levels are enabled and time is up, pick a sub-optimal best move
        if (skill.enabled() && skill.time_to_pick(depth))
            skill.pick_move();

        if (Options["Write Search Log"])
        {
            RootMove& rm = RootMoves[0];
            if (skill.best != MOVE_NONE)
                rm = *std::find(RootMoves.begin(), RootMoves.end(), skill.best);

            Log log(Options["Search Log Filename"]);
            log << pretty_pv(pos, depth, rm.score, Time::now() - SearchTime, &rm.pv[0])
                << std::endl;
        }

        // Have we found a "mate in x"?
        if (   Limits.mate
            && bestValue >= VALUE_MATE_IN_MAX_PLY
            && VALUE_MATE - bestValue <= 2 * Limits.mate)
            Signals.stop = true;

        // Do we have time for the next iteration? Can we stop searching now?
        if (Limits.use_time_management() && !Signals.stop && !Signals.stopOnPonderhit)
        {
            // Take some extra time if the best move has changed
            if (depth > 4 && depth < 50 &&  MultiPV == 1)
                TimeMgr.pv_instability(BestMoveChanges);

            // Stop the search if only one legal move is available or all
            // of the available time has been used.
            if (   RootMoves.size() == 1
                || Time::now() - SearchTime > TimeMgr.available_time())
            {
                // If we are allowed to ponder do not stop the search now but
                // keep pondering until the GUI sends "ponderhit" or "stop".
                if (Limits.ponder)
                    Signals.stopOnPonderhit = true;
                else
                    Signals.stop = true;
            }
        }
    }
  }


  // search<>() is the main search function for both PV and non-PV nodes and for
  // normal and SplitPoint nodes. When called just after a split point the search
  // is simpler because we have already probed the hash table, done a null move
  // search, and searched the first move before splitting, so we don't have to
  // repeat all this work again. We also don't need to store anything to the hash
  // table here: This is taken care of after we return from the split point.

  template <NodeType NT, bool SpNode>
  Value search(Position& pos, Stack* ss, Value alpha, Value beta, Depth depth, bool cutNode) {

    const bool RootNode = NT == Root;
    const bool PvNode   = NT == PV || NT == Root;

    assert(-VALUE_INFINITE <= alpha && alpha < beta && beta <= VALUE_INFINITE);
    assert(PvNode || (alpha == beta - 1));
    assert(depth > DEPTH_ZERO);

    Move quietsSearched[64];
    StateInfo st;
    const TTEntry *tte;
    SplitPoint* splitPoint;
    Key posKey;
    Move ttMove, move, excludedMove, bestMove;
    Depth ext, newDepth, predictedDepth;
    Value bestValue, value, ttValue, eval, nullValue, futilityValue;
    bool inCheck, givesCheck, pvMove, singularExtensionNode, improving;
    bool captureOrPromotion, dangerous, doFullDepthSearch;
    int moveCount, quietCount;

    // Step 1. Initialize node
    Thread* thisThread = pos.this_thread();
    inCheck = pos.checkers();

    if (SpNode)
    {
        splitPoint = ss->splitPoint;
        bestMove   = splitPoint->bestMove;
        bestValue  = splitPoint->bestValue;
        tte = NULL;
        ttMove = excludedMove = MOVE_NONE;
        ttValue = VALUE_NONE;

        assert(splitPoint->bestValue > -VALUE_INFINITE && splitPoint->moveCount > 0);

        goto moves_loop;
    }

    moveCount = quietCount = 0;
    bestValue = -VALUE_INFINITE;
    ss->currentMove = ss->ttMove = (ss+1)->excludedMove = bestMove = MOVE_NONE;
    ss->ply = (ss-1)->ply + 1;
    (ss+1)->skipNullMove = false; (ss+1)->reduction = DEPTH_ZERO;
    (ss+2)->killers[0] = (ss+2)->killers[1] = MOVE_NONE;

    // Used to send selDepth info to GUI
    if (PvNode && thisThread->maxPly < ss->ply)
        thisThread->maxPly = ss->ply;

    if (!RootNode)
    {
        // Step 2. Check for aborted search and immediate draw
        if (Signals.stop || pos.is_draw() || ss->ply > MAX_PLY)
            return ss->ply > MAX_PLY && !inCheck ? evaluate(pos) : DrawValue[pos.side_to_move()];

        // Step 3. Mate distance pruning. Even if we mate at the next move our score
        // would be at best mate_in(ss->ply+1), but if alpha is already bigger because
        // a shorter mate was found upward in the tree then there is no need to search
        // because we will never beat the current alpha. Same logic but with reversed
        // signs applies also in the opposite condition of being mated instead of giving
        // mate. In this case return a fail-high score.
        alpha = std::max(mated_in(ss->ply), alpha);
        beta = std::min(mate_in(ss->ply+1), beta);
        if (alpha >= beta)
            return alpha;
    }

    // Step 4. Transposition table lookup
    // We don't want the score of a partial search to overwrite a previous full search
    // TT value, so we use a different position key in case of an excluded move.
    excludedMove = ss->excludedMove;
    posKey = excludedMove ? pos.exclusion_key() : pos.key();
    tte = TT.probe(posKey);
    ss->ttMove = ttMove = RootNode ? RootMoves[PVIdx].pv[0] : tte ? tte->move() : MOVE_NONE;
    ttValue = tte ? value_from_tt(tte->value(), ss->ply) : VALUE_NONE;

    // At PV nodes we check for exact scores, whilst at non-PV nodes we check for
    // a fail high/low. The biggest advantage to probing at PV nodes is to have a
    // smooth experience in analysis mode. We don't probe at Root nodes otherwise
    // we should also update RootMoveList to avoid bogus output.
    if (   !RootNode
        && tte
        && tte->depth() >= depth
        && ttValue != VALUE_NONE // Only in case of TT access race
        && (           PvNode ?  tte->bound() == BOUND_EXACT
            : ttValue >= beta ? (tte->bound() &  BOUND_LOWER)
                              : (tte->bound() &  BOUND_UPPER)))
    {
        ss->currentMove = ttMove; // Can be MOVE_NONE

        // If ttMove is quiet, update killers, history, counter move and followup move on TT hit
        if (ttValue >= beta && ttMove && !pos.capture_or_promotion(ttMove) && !inCheck)
            update_stats(pos, ss, ttMove, depth, NULL, 0);

        return ttValue;
    }

    // Step 4a. Tablebase probe
    if (   !RootNode
        && pos.total_piece_count() <= TBCardinality
        && ( pos.total_piece_count() < TBCardinality || depth >= TBProbeDepth )
        && pos.rule50_count() == 0)
    {
        int found, v = Tablebases::probe_wdl(pos, &found);

        if (found)
        {
            TBHits++;

            if (TB50MoveRule) {
                value = v < -1 ? -VALUE_MATE + MAX_PLY + ss->ply
                      : v >  1 ?  VALUE_MATE - MAX_PLY - ss->ply
                      : VALUE_DRAW + 2 * v;
            }
            else
            {
                value = v < 0 ? -VALUE_MATE + MAX_PLY + ss->ply
                      : v > 0 ?  VALUE_MATE - MAX_PLY - ss->ply
                      : VALUE_DRAW;
            }

            TT.store(posKey, value_to_tt(value, ss->ply), BOUND_EXACT,
                     depth + 6 * ONE_PLY, MOVE_NONE, VALUE_NONE);

            return value;
        }
    }

    // Step 5. Evaluate the position statically and update parent's gain statistics
    if (inCheck)
    {
        ss->staticEval = eval = VALUE_NONE;
        goto moves_loop;
    }

    else if (tte)
    {
        // Never assume anything on values stored in TT
        if ((ss->staticEval = eval = tte->eval_value()) == VALUE_NONE)
            eval = ss->staticEval = evaluate(pos);

        // Can ttValue be used as a better position evaluation?
        if (ttValue != VALUE_NONE)
            if (tte->bound() & (ttValue > eval ? BOUND_LOWER : BOUND_UPPER))
                eval = ttValue;
    }
    else
    {
        eval = ss->staticEval = evaluate(pos);
        TT.store(posKey, VALUE_NONE, BOUND_NONE, DEPTH_NONE, MOVE_NONE, ss->staticEval);
    }

    if (   !pos.captured_piece_type()
        &&  ss->staticEval != VALUE_NONE
        && (ss-1)->staticEval != VALUE_NONE
        && (move = (ss-1)->currentMove) != MOVE_NULL
        &&  type_of(move) == NORMAL)
    {
        Square to = to_sq(move);
        Gains.update(pos.piece_on(to), to, -(ss-1)->staticEval - ss->staticEval);
    }

    // Step 6. Razoring (skipped when in check)
    if (   !PvNode
        &&  depth < 4 * ONE_PLY
        &&  eval + razor_margin(depth) <= alpha
        &&  ttMove == MOVE_NONE
        &&  abs(beta) < VALUE_MATE_IN_MAX_PLY
        && !pos.pawn_on_7th(pos.side_to_move()))
    {
        if (   depth <= ONE_PLY
            && eval + razor_margin(3 * ONE_PLY) <= alpha)
            return qsearch<NonPV, false>(pos, ss, alpha, beta, DEPTH_ZERO);

        Value ralpha = alpha - razor_margin(depth);
        Value v = qsearch<NonPV, false>(pos, ss, ralpha, ralpha+1, DEPTH_ZERO);
        if (v <= ralpha)
            return v;
    }

    // Step 7. Futility pruning: child node (skipped when in check)
    if (   !PvNode
        && !ss->skipNullMove
        &&  depth < 7 * ONE_PLY
        &&  eval - futility_margin(depth) >= beta
        &&  abs(beta) < VALUE_MATE_IN_MAX_PLY
        &&  abs(eval) < VALUE_KNOWN_WIN
        &&  pos.non_pawn_material(pos.side_to_move()))
        return eval - futility_margin(depth);

    // Step 8. Null move search with verification search (is omitted in PV nodes)
    if (   !PvNode
        && !ss->skipNullMove
        &&  depth >= 2 * ONE_PLY
        &&  eval >= beta
        &&  abs(beta) < VALUE_MATE_IN_MAX_PLY
        &&  pos.non_pawn_material(pos.side_to_move()))
    {
        ss->currentMove = MOVE_NULL;

        assert(eval - beta >= 0);

        // Null move dynamic reduction based on depth and value
        Depth R =  3 * ONE_PLY
                 + depth / 4
                 + int(eval - beta) / PawnValueMg * ONE_PLY;

        pos.do_null_move(st);
        (ss+1)->skipNullMove = true;
        nullValue = depth-R < ONE_PLY ? -qsearch<NonPV, false>(pos, ss+1, -beta, -beta+1, DEPTH_ZERO)
                                      : - search<NonPV, false>(pos, ss+1, -beta, -beta+1, depth-R, !cutNode);
        (ss+1)->skipNullMove = false;
        pos.undo_null_move();

        if (nullValue >= beta)
        {
            // Do not return unproven mate scores
            if (nullValue >= VALUE_MATE_IN_MAX_PLY)
                nullValue = beta;

            if (depth < 12 * ONE_PLY)
                return nullValue;

            // Do verification search at high depths
            ss->skipNullMove = true;
            Value v = depth-R < ONE_PLY ? qsearch<NonPV, false>(pos, ss, beta-1, beta, DEPTH_ZERO)
                                        :  search<NonPV, false>(pos, ss, beta-1, beta, depth-R, false);
            ss->skipNullMove = false;

            if (v >= beta)
                return nullValue;
        }
    }

    // Step 9. ProbCut (skipped when in check)
    // If we have a very good capture (i.e. SEE > seeValues[captured_piece_type])
    // and a reduced search returns a value much above beta, we can (almost) safely
    // prune the previous move.
    if (   !PvNode
        &&  depth >= 5 * ONE_PLY
        && !ss->skipNullMove
        &&  abs(beta) < VALUE_MATE_IN_MAX_PLY)
    {
        Value rbeta = std::min(beta + 200, VALUE_INFINITE);
        Depth rdepth = depth - 4 * ONE_PLY;

        assert(rdepth >= ONE_PLY);
        assert((ss-1)->currentMove != MOVE_NONE);
        assert((ss-1)->currentMove != MOVE_NULL);

        MovePicker mp(pos, ttMove, History, pos.captured_piece_type());
        CheckInfo ci(pos);

        while ((move = mp.next_move<false>()) != MOVE_NONE)
            if (pos.legal(move, ci.pinned))
            {
                ss->currentMove = move;
                pos.do_move(move, st, ci, pos.gives_check(move, ci));
                value = -search<NonPV, false>(pos, ss+1, -rbeta, -rbeta+1, rdepth, !cutNode);
                pos.undo_move(move);
                if (value >= rbeta)
                    return value;
            }
    }

    // Step 10. Internal iterative deepening (skipped when in check)
    if (    depth >= (PvNode ? 5 * ONE_PLY : 8 * ONE_PLY)
        && !ttMove
        && (PvNode || ss->staticEval + 256 >= beta))
    {
        Depth d = depth - 2 * ONE_PLY - (PvNode ? DEPTH_ZERO : depth / 4);

        ss->skipNullMove = true;
        search<PvNode ? PV : NonPV, false>(pos, ss, alpha, beta, d, true);
        ss->skipNullMove = false;

        tte = TT.probe(posKey);
        ttMove = tte ? tte->move() : MOVE_NONE;
    }

moves_loop: // When in check and at SpNode search starts from here

    Square prevMoveSq = to_sq((ss-1)->currentMove);
    Move countermoves[] = { Countermoves[pos.piece_on(prevMoveSq)][prevMoveSq].first,
                            Countermoves[pos.piece_on(prevMoveSq)][prevMoveSq].second };

    Square prevOwnMoveSq = to_sq((ss-2)->currentMove);
    Move followupmoves[] = { Followupmoves[pos.piece_on(prevOwnMoveSq)][prevOwnMoveSq].first,
                             Followupmoves[pos.piece_on(prevOwnMoveSq)][prevOwnMoveSq].second };

    MovePicker mp(pos, ttMove, depth, History, countermoves, followupmoves, ss);
    CheckInfo ci(pos);
    value = bestValue; // Workaround a bogus 'uninitialized' warning under gcc
    improving =   ss->staticEval >= (ss-2)->staticEval
               || ss->staticEval == VALUE_NONE
               ||(ss-2)->staticEval == VALUE_NONE;

    singularExtensionNode =   !RootNode
                           && !SpNode
                           &&  depth >= 8 * ONE_PLY
                           &&  ttMove != MOVE_NONE
                           && !excludedMove // Recursive singular search is not allowed
                           && (tte->bound() & BOUND_LOWER)
                           &&  tte->depth() >= depth - 3 * ONE_PLY;

    // Step 11. Loop through moves
    // Loop through all pseudo-legal moves until no moves remain or a beta cutoff occurs
    while ((move = mp.next_move<SpNode>()) != MOVE_NONE)
    {
      assert(is_ok(move));

      if (move == excludedMove)
          continue;

      // At root obey the "searchmoves" option and skip moves not listed in Root
      // Move List. As a consequence any illegal move is also skipped. In MultiPV
      // mode we also skip PV moves which have been already searched.
      if (RootNode && !std::count(RootMoves.begin() + PVIdx, RootMoves.end(), move))
          continue;

      if (SpNode)
      {
          // Shared counter cannot be decremented later if the move turns out to be illegal
          if (!pos.legal(move, ci.pinned))
              continue;

          moveCount = ++splitPoint->moveCount;
          splitPoint->mutex.unlock();
      }
      else
          ++moveCount;

      if (RootNode)
      {
          Signals.firstRootMove = (moveCount == 1);

          if (thisThread == Threads.main() && Time::now() - SearchTime > 3000)
              sync_cout << "info depth " << depth / ONE_PLY
                        << " currmove " << move_to_uci(move, pos.is_chess960())
                        << " currmovenumber " << moveCount + PVIdx << sync_endl;
      }

      ext = DEPTH_ZERO;
      captureOrPromotion = pos.capture_or_promotion(move);

      givesCheck =  type_of(move) == NORMAL && !ci.dcCandidates
                  ? ci.checkSq[type_of(pos.piece_on(from_sq(move)))] & to_sq(move)
                  : pos.gives_check(move, ci);

      dangerous =   givesCheck
                 || type_of(move) != NORMAL
                 || pos.advanced_pawn_push(move);

      // Step 12. Extend checks
      if (givesCheck && pos.see_sign(move) >= VALUE_ZERO)
          ext = ONE_PLY;

      // Singular extension search. If all moves but one fail low on a search of
      // (alpha-s, beta-s), and just one fails high on (alpha, beta), then that move
      // is singular and should be extended. To verify this we do a reduced search
      // on all the other moves but the ttMove and if the result is lower than
      // ttValue minus a margin then we extend the ttMove.
      if (    singularExtensionNode
          &&  move == ttMove
          && !ext
          &&  pos.legal(move, ci.pinned)
          &&  abs(ttValue) < VALUE_KNOWN_WIN)
      {
          assert(ttValue != VALUE_NONE);

          Value rBeta = ttValue - int(depth);
          ss->excludedMove = move;
          ss->skipNullMove = true;
          value = search<NonPV, false>(pos, ss, rBeta - 1, rBeta, depth / 2, cutNode);
          ss->skipNullMove = false;
          ss->excludedMove = MOVE_NONE;

          if (value < rBeta)
              ext = ONE_PLY;
      }

      // Update the current move (this must be done after singular extension search)
      newDepth = depth - ONE_PLY + ext;

      // Step 13. Pruning at shallow depth (exclude PV nodes)
      if (   !PvNode
          && !captureOrPromotion
          && !inCheck
          && !dangerous
       /* &&  move != ttMove Already implicit in the next condition */
          &&  bestValue > VALUE_MATED_IN_MAX_PLY)
      {
          // Move count based pruning
          if (   depth < 16 * ONE_PLY
              && moveCount >= FutilityMoveCounts[improving][depth] )
          {
              if (SpNode)
                  splitPoint->mutex.lock();

              continue;
          }

          predictedDepth = newDepth - reduction<PvNode>(improving, depth, moveCount);

          // Futility pruning: parent node
          if (predictedDepth < 7 * ONE_PLY)
          {
              futilityValue = ss->staticEval + futility_margin(predictedDepth)
                            + 128 + Gains[pos.moved_piece(move)][to_sq(move)];

              if (futilityValue <= alpha)
              {
                  bestValue = std::max(bestValue, futilityValue);

                  if (SpNode)
                  {
                      splitPoint->mutex.lock();
                      if (bestValue > splitPoint->bestValue)
                          splitPoint->bestValue = bestValue;
                  }
                  continue;
              }
          }

          // Prune moves with negative SEE at low depths
          if (predictedDepth < 4 * ONE_PLY && pos.see_sign(move) < VALUE_ZERO)
          {
              if (SpNode)
                  splitPoint->mutex.lock();

              continue;
          }
      }

      // Check for legality just before making the move
      if (!RootNode && !SpNode && !pos.legal(move, ci.pinned))
      {
          moveCount--;
          continue;
      }

      pvMove = PvNode && moveCount == 1;
      ss->currentMove = move;
      if (!SpNode && !captureOrPromotion && quietCount < 64)
          quietsSearched[quietCount++] = move;

      // Step 14. Make the move
      pos.do_move(move, st, ci, givesCheck);

      // Step 15. Reduced depth search (LMR). If the move fails high it will be
      // re-searched at full depth.
      if (    depth >= 3 * ONE_PLY
          && !pvMove
          && !captureOrPromotion
          &&  move != ttMove
          &&  move != ss->killers[0]
          &&  move != ss->killers[1])
      {
          ss->reduction = reduction<PvNode>(improving, depth, moveCount);

          if (!PvNode && cutNode)
              ss->reduction += ONE_PLY;

          else if (History[pos.piece_on(to_sq(move))][to_sq(move)] < 0)
              ss->reduction += ONE_PLY / 2;

          if (move == countermoves[0] || move == countermoves[1])
              ss->reduction = std::max(DEPTH_ZERO, ss->reduction - ONE_PLY);

          Depth d = std::max(newDepth - ss->reduction, ONE_PLY);
          if (SpNode)
              alpha = splitPoint->alpha;

          value = -search<NonPV, false>(pos, ss+1, -(alpha+1), -alpha, d, true);

          // Re-search at intermediate depth if reduction is very high
          if (value > alpha && ss->reduction >= 4 * ONE_PLY)
          {
              Depth d2 = std::max(newDepth - 2 * ONE_PLY, ONE_PLY);
              value = -search<NonPV, false>(pos, ss+1, -(alpha+1), -alpha, d2, true);
          }

          doFullDepthSearch = (value > alpha && ss->reduction != DEPTH_ZERO);
          ss->reduction = DEPTH_ZERO;
      }
      else
          doFullDepthSearch = !pvMove;

      // Step 16. Full depth search, when LMR is skipped or fails high
      if (doFullDepthSearch)
      {
          if (SpNode)
              alpha = splitPoint->alpha;

          value = newDepth < ONE_PLY ?
                          givesCheck ? -qsearch<NonPV,  true>(pos, ss+1, -(alpha+1), -alpha, DEPTH_ZERO)
                                     : -qsearch<NonPV, false>(pos, ss+1, -(alpha+1), -alpha, DEPTH_ZERO)
                                     : - search<NonPV, false>(pos, ss+1, -(alpha+1), -alpha, newDepth, !cutNode);
      }

      // For PV nodes only, do a full PV search on the first move or after a fail
      // high (in the latter case search only if value < beta), otherwise let the
      // parent node fail low with value <= alpha and to try another move.
      if (PvNode && (pvMove || (value > alpha && (RootNode || value < beta))))
          value = newDepth < ONE_PLY ?
                          givesCheck ? -qsearch<PV,  true>(pos, ss+1, -beta, -alpha, DEPTH_ZERO)
                                     : -qsearch<PV, false>(pos, ss+1, -beta, -alpha, DEPTH_ZERO)
                                     : - search<PV, false>(pos, ss+1, -beta, -alpha, newDepth, false);
      // Step 17. Undo move
      pos.undo_move(move);

      assert(value > -VALUE_INFINITE && value < VALUE_INFINITE);

      // Step 18. Check for new best move
      if (SpNode)
      {
          splitPoint->mutex.lock();
          bestValue = splitPoint->bestValue;
          alpha = splitPoint->alpha;
      }

      // Finished searching the move. If a stop or a cutoff occurred, the return
      // value of the search cannot be trusted, and we return immediately without
      // updating best move, PV and TT.
      if (Signals.stop || thisThread->cutoff_occurred())
          return VALUE_ZERO;

      if (RootNode)
      {
          RootMove& rm = *std::find(RootMoves.begin(), RootMoves.end(), move);

          // PV move or new best move ?
          if (pvMove || value > alpha)
          {
              rm.score = value;
              rm.extract_pv_from_tt(pos);

              // We record how often the best move has been changed in each
              // iteration. This information is used for time management: When
              // the best move changes frequently, we allocate some more time.
              if (!pvMove)
                  ++BestMoveChanges;
          }
          else
              // All other moves but the PV are set to the lowest value: this is
              // not a problem when sorting because the sort is stable and the
              // move position in the list is preserved - just the PV is pushed up.
              rm.score = -VALUE_INFINITE;
      }

      if (value > bestValue)
      {
          bestValue = SpNode ? splitPoint->bestValue = value : value;

          if (value > alpha)
          {
              bestMove = SpNode ? splitPoint->bestMove = move : move;

              if (PvNode && value < beta) // Update alpha! Always alpha < beta
                  alpha = SpNode ? splitPoint->alpha = value : value;
              else
              {
                  assert(value >= beta); // Fail high

                  if (SpNode)
                      splitPoint->cutoff = true;

                  break;
              }
          }
      }

      // Step 19. Check for splitting the search
      if (   !SpNode
          &&  Threads.size() >= 2
          &&  depth >= Threads.minimumSplitDepth
          &&  (   !thisThread->activeSplitPoint
               || !thisThread->activeSplitPoint->allSlavesSearching)
          &&  thisThread->splitPointsSize < MAX_SPLITPOINTS_PER_THREAD)
      {
          assert(bestValue > -VALUE_INFINITE && bestValue < beta);

          thisThread->split<FakeSplit>(pos, ss, alpha, beta, &bestValue, &bestMove,
                                       depth, moveCount, &mp, NT, cutNode);

          if (Signals.stop || thisThread->cutoff_occurred())
              return VALUE_ZERO;

          if (bestValue >= beta)
              break;
      }
    }

    if (SpNode)
        return bestValue;

    // Following condition would detect a stop or a cutoff set only after move
    // loop has been completed. But in this case bestValue is valid because we
    // have fully searched our subtree, and we can anyhow save the result in TT.
    /*
       if (Signals.stop || thisThread->cutoff_occurred())
        return VALUE_DRAW;
    */

    // Step 20. Check for mate and stalemate
    // All legal moves have been searched and if there are no legal moves, it
    // must be mate or stalemate. If we are in a singular extension search then
    // return a fail low score.
    if (!moveCount)
        bestValue = excludedMove ? alpha
                   :     inCheck ? mated_in(ss->ply) : DrawValue[pos.side_to_move()];

    // Quiet best move: update killers, history, countermoves and followupmoves
    else if (bestValue >= beta && !pos.capture_or_promotion(bestMove) && !inCheck)
        update_stats(pos, ss, bestMove, depth, quietsSearched, quietCount - 1);

    TT.store(posKey, value_to_tt(bestValue, ss->ply),
             bestValue >= beta  ? BOUND_LOWER :
             PvNode && bestMove ? BOUND_EXACT : BOUND_UPPER,
             depth, bestMove, ss->staticEval);

    assert(bestValue > -VALUE_INFINITE && bestValue < VALUE_INFINITE);

    return bestValue;
  }


  // qsearch() is the quiescence search function, which is called by the main
  // search function when the remaining depth is zero (or, to be more precise,
  // less than ONE_PLY).

  template <NodeType NT, bool InCheck>
  Value qsearch(Position& pos, Stack* ss, Value alpha, Value beta, Depth depth) {

    const bool PvNode = NT == PV;

    assert(NT == PV || NT == NonPV);
    assert(InCheck == !!pos.checkers());
    assert(alpha >= -VALUE_INFINITE && alpha < beta && beta <= VALUE_INFINITE);
    assert(PvNode || (alpha == beta - 1));
    assert(depth <= DEPTH_ZERO);

    StateInfo st;
    const TTEntry* tte;
    Key posKey;
    Move ttMove, move, bestMove;
    Value bestValue, value, ttValue, futilityValue, futilityBase, oldAlpha;
    bool givesCheck, evasionPrunable;
    Depth ttDepth;

    // To flag BOUND_EXACT a node with eval above alpha and no available moves
    if (PvNode)
        oldAlpha = alpha;

    ss->currentMove = bestMove = MOVE_NONE;
    ss->ply = (ss-1)->ply + 1;

    // Check for an instant draw or if the maximum ply has been reached
    if (pos.is_draw() || ss->ply > MAX_PLY)
        return ss->ply > MAX_PLY && !InCheck ? evaluate(pos) : DrawValue[pos.side_to_move()];

    // Decide whether or not to include checks: this fixes also the type of
    // TT entry depth that we are going to use. Note that in qsearch we use
    // only two types of depth in TT: DEPTH_QS_CHECKS or DEPTH_QS_NO_CHECKS.
    ttDepth = InCheck || depth >= DEPTH_QS_CHECKS ? DEPTH_QS_CHECKS
                                                  : DEPTH_QS_NO_CHECKS;

    // Transposition table lookup
    posKey = pos.key();
    tte = TT.probe(posKey);
    ttMove = tte ? tte->move() : MOVE_NONE;
    ttValue = tte ? value_from_tt(tte->value(),ss->ply) : VALUE_NONE;

    if (   tte
        && tte->depth() >= ttDepth
        && ttValue != VALUE_NONE // Only in case of TT access race
        && (           PvNode ?  tte->bound() == BOUND_EXACT
            : ttValue >= beta ? (tte->bound() &  BOUND_LOWER)
                              : (tte->bound() &  BOUND_UPPER)))
    {
        ss->currentMove = ttMove; // Can be MOVE_NONE
        return ttValue;
    }

    // Evaluate the position statically
    if (InCheck)
    {
        ss->staticEval = VALUE_NONE;
        bestValue = futilityBase = -VALUE_INFINITE;
    }
    else
    {
        if (tte)
        {
            // Never assume anything on values stored in TT
            if ((ss->staticEval = bestValue = tte->eval_value()) == VALUE_NONE)
                ss->staticEval = bestValue = evaluate(pos);

            // Can ttValue be used as a better position evaluation?
            if (ttValue != VALUE_NONE)
                if (tte->bound() & (ttValue > bestValue ? BOUND_LOWER : BOUND_UPPER))
                    bestValue = ttValue;
        }
        else
            ss->staticEval = bestValue = evaluate(pos);

        // Stand pat. Return immediately if static value is at least beta
        if (bestValue >= beta)
        {
            if (!tte)
                TT.store(pos.key(), value_to_tt(bestValue, ss->ply), BOUND_LOWER,
                         DEPTH_NONE, MOVE_NONE, ss->staticEval);

            return bestValue;
        }

        if (PvNode && bestValue > alpha)
            alpha = bestValue;

        futilityBase = bestValue + 128;
    }

    // Initialize a MovePicker object for the current position, and prepare
    // to search the moves. Because the depth is <= 0 here, only captures,
    // queen promotions and checks (only if depth >= DEPTH_QS_CHECKS) will
    // be generated.
    MovePicker mp(pos, ttMove, depth, History, to_sq((ss-1)->currentMove));
    CheckInfo ci(pos);

    // Loop through the moves until no moves remain or a beta cutoff occurs
    while ((move = mp.next_move<false>()) != MOVE_NONE)
    {
      assert(is_ok(move));

      givesCheck =  type_of(move) == NORMAL && !ci.dcCandidates
                  ? ci.checkSq[type_of(pos.piece_on(from_sq(move)))] & to_sq(move)
                  : pos.gives_check(move, ci);

      // Futility pruning
      if (   !PvNode
          && !InCheck
          && !givesCheck
          &&  move != ttMove
          &&  futilityBase > -VALUE_KNOWN_WIN
          && !pos.advanced_pawn_push(move))
      {
          assert(type_of(move) != ENPASSANT); // Due to !pos.advanced_pawn_push

          futilityValue = futilityBase + PieceValue[EG][pos.piece_on(to_sq(move))];

          if (futilityValue < beta)
          {
              bestValue = std::max(bestValue, futilityValue);
              continue;
          }

          if (futilityBase < beta && pos.see(move) <= VALUE_ZERO)
          {
              bestValue = std::max(bestValue, futilityBase);
              continue;
          }
      }

      // Detect non-capture evasions that are candidates to be pruned
      evasionPrunable =    InCheck
                       &&  bestValue > VALUE_MATED_IN_MAX_PLY
                       && !pos.capture(move)
                       && !pos.can_castle(pos.side_to_move());

      // Don't search moves with negative SEE values
      if (   !PvNode
          && (!InCheck || evasionPrunable)
          &&  move != ttMove
          &&  type_of(move) != PROMOTION
          &&  pos.see_sign(move) < VALUE_ZERO)
          continue;

      // Check for legality just before making the move
      if (!pos.legal(move, ci.pinned))
          continue;

      ss->currentMove = move;

      // Make and search the move
      pos.do_move(move, st, ci, givesCheck);
      value = givesCheck ? -qsearch<NT,  true>(pos, ss+1, -beta, -alpha, depth - ONE_PLY)
                         : -qsearch<NT, false>(pos, ss+1, -beta, -alpha, depth - ONE_PLY);
      pos.undo_move(move);

      assert(value > -VALUE_INFINITE && value < VALUE_INFINITE);

      // Check for new best move
      if (value > bestValue)
      {
          bestValue = value;

          if (value > alpha)
          {
              if (PvNode && value < beta) // Update alpha here! Always alpha < beta
              {
                  alpha = value;
                  bestMove = move;
              }
              else // Fail high
              {
                  TT.store(posKey, value_to_tt(value, ss->ply), BOUND_LOWER,
                           ttDepth, move, ss->staticEval);

                  return value;
              }
          }
       }
    }

    // All legal moves have been searched. A special case: If we're in check
    // and no legal moves were found, it is checkmate.
    if (InCheck && bestValue == -VALUE_INFINITE)
        return mated_in(ss->ply); // Plies to mate from the root

    TT.store(posKey, value_to_tt(bestValue, ss->ply),
             PvNode && bestValue > oldAlpha ? BOUND_EXACT : BOUND_UPPER,
             ttDepth, bestMove, ss->staticEval);

    assert(bestValue > -VALUE_INFINITE && bestValue < VALUE_INFINITE);

    return bestValue;
  }


  // value_to_tt() adjusts a mate score from "plies to mate from the root" to
  // "plies to mate from the current position". Non-mate scores are unchanged.
  // The function is called before storing a value in the transposition table.

  Value value_to_tt(Value v, int ply) {

    assert(v != VALUE_NONE);

    return  v >= VALUE_MATE_IN_MAX_PLY  ? v + ply
          : v <= VALUE_MATED_IN_MAX_PLY ? v - ply : v;
  }


  // value_from_tt() is the inverse of value_to_tt(): It adjusts a mate score
  // from the transposition table (which refers to the plies to mate/be mated
  // from current position) to "plies to mate/be mated from the root".

  Value value_from_tt(Value v, int ply) {

    return  v == VALUE_NONE             ? VALUE_NONE
          : v >= VALUE_MATE_IN_MAX_PLY  ? v - ply
          : v <= VALUE_MATED_IN_MAX_PLY ? v + ply : v;
  }


  // update_stats() updates killers, history, countermoves and followupmoves stats after a fail-high
  // of a quiet move.

  void update_stats(const Position& pos, Stack* ss, Move move, Depth depth, Move* quiets, int quietsCnt) {

    if (ss->killers[0] != move)
    {
        ss->killers[1] = ss->killers[0];
        ss->killers[0] = move;
    }

    // Increase history value of the cut-off move and decrease all the other
    // played quiet moves.
    Value bonus = Value(int(depth) * int(depth));
    History.update(pos.moved_piece(move), to_sq(move), bonus);
    for (int i = 0; i < quietsCnt; ++i)
    {
        Move m = quiets[i];
        History.update(pos.moved_piece(m), to_sq(m), -bonus);
    }

    if (is_ok((ss-1)->currentMove))
    {
        Square prevMoveSq = to_sq((ss-1)->currentMove);
        Countermoves.update(pos.piece_on(prevMoveSq), prevMoveSq, move);
    }

    if (is_ok((ss-2)->currentMove) && (ss-1)->currentMove == (ss-1)->ttMove)
    {
        Square prevOwnMoveSq = to_sq((ss-2)->currentMove);
        Followupmoves.update(pos.piece_on(prevOwnMoveSq), prevOwnMoveSq, move);
    }
  }


  // When playing with a strength handicap, choose best move among the MultiPV
  // set using a statistical rule dependent on 'level'. Idea by Heinz van Saanen.

  Move Skill::pick_move() {

    static RKISS rk;

    // PRNG sequence should be not deterministic
    for (int i = Time::now() % 50; i > 0; --i)
        rk.rand<unsigned>();

    // RootMoves are already sorted by score in descending order
    int variance = std::min(RootMoves[0].score - RootMoves[MultiPV - 1].score, PawnValueMg);
    int weakness = 120 - 2 * level;
    int max_s = -VALUE_INFINITE;
    best = MOVE_NONE;

    // Choose best move. For each move score we add two terms both dependent on
    // weakness. One deterministic and bigger for weaker moves, and one random,
    // then we choose the move with the resulting highest score.
    for (size_t i = 0; i < MultiPV; ++i)
    {
        int s = RootMoves[i].score;

        // Don't allow crazy blunders even at very low skills
        if (i > 0 && RootMoves[i-1].score > s + 2 * PawnValueMg)
            break;

        // This is our magic formula
        s += (  weakness * int(RootMoves[0].score - s)
              + variance * (rk.rand<unsigned>() % weakness)) / 128;

        if (s > max_s)
        {
            max_s = s;
            best = RootMoves[i].pv[0];
        }
    }
    return best;
  }


  // uci_pv() formats PV information according to the UCI protocol. UCI
  // requires that all (if any) unsearched PV lines are sent using a previous
  // search score.

  string uci_pv(const Position& pos, int depth, Value alpha, Value beta) {

    std::stringstream ss;
    Time::point elapsed = Time::now() - SearchTime + 1;
    size_t uciPVSize = std::min((size_t)Options["MultiPV"], RootMoves.size());
    int selDepth = 0;

    for (size_t i = 0; i < Threads.size(); ++i)
        if (Threads[i]->maxPly > selDepth)
            selDepth = Threads[i]->maxPly;

    for (size_t i = 0; i < uciPVSize; ++i)
    {
        bool updated = (i <= PVIdx);

        if (depth == 1 && !updated)
            continue;

        int d   = updated ? depth : depth - 1;
        Value v = updated ? RootMoves[i].score : RootMoves[i].prevScore;

	bool tb = RootInTB;
        if (tb)
        {
	    if (abs(v) >= VALUE_MATE - MAX_PLY)
                tb = false;
            else
                v = TBScore;
        }

        if (ss.rdbuf()->in_avail()) // Not at first line
            ss << "\n";

        ss << "info depth " << d
           << " seldepth "  << selDepth
           << " score "     << ((!tb && i == PVIdx) ? score_to_uci(v, alpha, beta) : score_to_uci(v))
           << " nodes "     << pos.nodes_searched()
           << " nps "       << pos.nodes_searched() * 1000 / elapsed
           << " tbhits "    << TBHits
           << " time "      << elapsed
           << " multipv "   << i + 1
           << " pv";

        for (size_t j = 0; RootMoves[i].pv[j] != MOVE_NONE; ++j)
            ss << " " << move_to_uci(RootMoves[i].pv[j], pos.is_chess960());
    }

    return ss.str();
  }

} // namespace


/// RootMove::extract_pv_from_tt() builds a PV by adding moves from the TT table.
/// We also consider both failing high nodes and BOUND_EXACT nodes here to
/// ensure that we have a ponder move even when we fail high at root. This
/// results in a long PV to print that is important for position analysis.

void RootMove::extract_pv_from_tt(Position& pos) {

  StateInfo state[MAX_PLY_PLUS_6], *st = state;
  const TTEntry* tte;
  int ply = 1;    // At root ply is 1...
  Move m = pv[0]; // ...instead pv[] array starts from 0
  Value expectedScore = score;

  pv.clear();

  do {
      pv.push_back(m);

      assert(MoveList<LEGAL>(pos).contains(pv[ply - 1]));

      pos.do_move(pv[ply++ - 1], *st++);
      tte = TT.probe(pos.key());
      expectedScore = -expectedScore;

  } while (   tte
           && expectedScore == value_from_tt(tte->value(), ply)
           && pos.pseudo_legal(m = tte->move()) // Local copy, TT could change
           && pos.legal(m, pos.pinned_pieces(pos.side_to_move()))
           && ply < MAX_PLY
           && (!pos.is_draw() || ply <= 2));

  pv.push_back(MOVE_NONE); // Must be zero-terminating

  while (--ply) pos.undo_move(pv[ply - 1]);
}


/// RootMove::insert_pv_in_tt() is called at the end of a search iteration, and
/// inserts the PV back into the TT. This makes sure the old PV moves are searched
/// first, even if the old TT entries have been overwritten.

void RootMove::insert_pv_in_tt(Position& pos) {

  StateInfo state[MAX_PLY_PLUS_6], *st = state;
  const TTEntry* tte;
  int idx = 0; // Ply starts from 1, we need to start from 0

  do {
      tte = TT.probe(pos.key());

      if (!tte || tte->move() != pv[idx]) // Don't overwrite correct entries
          TT.store(pos.key(), VALUE_NONE, BOUND_NONE, DEPTH_NONE, pv[idx], VALUE_NONE);

      assert(MoveList<LEGAL>(pos).contains(pv[idx]));

      pos.do_move(pv[idx++], *st++);

  } while (pv[idx] != MOVE_NONE);

  while (idx) pos.undo_move(pv[--idx]);
}


/// Thread::idle_loop() is where the thread is parked when it has no work to do

void Thread::idle_loop() {

  // Pointer 'this_sp' is not null only if we are called from split(), and not
  // at the thread creation. This means we are the split point's master.
  SplitPoint* this_sp = splitPointsSize ? activeSplitPoint : NULL;

  assert(!this_sp || (this_sp->masterThread == this && searching));

  while (true)
  {
      // If we are not searching, wait for a condition to be signaled instead of
      // wasting CPU time polling for work.
      while (!searching || exit)
      {
          if (exit)
          {
              assert(!this_sp);
              return;
          }

          // Grab the lock to avoid races with Thread::notify_one()
          mutex.lock();

          // If we are master and all slaves have finished then exit idle_loop
          if (this_sp && this_sp->slavesMask.none())
          {
              mutex.unlock();
              break;
          }

          // Do sleep after retesting sleep conditions under lock protection. In
          // particular we need to avoid a deadlock in case a master thread has,
          // in the meanwhile, allocated us and sent the notify_one() call before
          // we had the chance to grab the lock.
          if (!searching && !exit)
              sleepCondition.wait(mutex);

          mutex.unlock();
      }

      // If this thread has been assigned work, launch a search
      if (searching)
      {
          assert(!exit);

          Threads.mutex.lock();

          assert(searching);
          assert(activeSplitPoint);
          SplitPoint* sp = activeSplitPoint;

          Threads.mutex.unlock();

          Stack stack[MAX_PLY_PLUS_6], *ss = stack+2; // To allow referencing (ss-2)
          Position pos(*sp->pos, this);

          std::memcpy(ss-2, sp->ss-2, 5 * sizeof(Stack));
          ss->splitPoint = sp;

          sp->mutex.lock();

          assert(activePosition == NULL);

          activePosition = &pos;

          if (sp->nodeType == NonPV)
              search<NonPV, true>(pos, ss, sp->alpha, sp->beta, sp->depth, sp->cutNode);

          else if (sp->nodeType == PV)
              search<PV, true>(pos, ss, sp->alpha, sp->beta, sp->depth, sp->cutNode);

          else if (sp->nodeType == Root)
              search<Root, true>(pos, ss, sp->alpha, sp->beta, sp->depth, sp->cutNode);

          else
              assert(false);

          assert(searching);

          searching = false;
          activePosition = NULL;
          sp->slavesMask.reset(idx);
          sp->allSlavesSearching = false;
          sp->nodes += pos.nodes_searched();

          // Wake up the master thread so to allow it to return from the idle
          // loop in case we are the last slave of the split point.
          if (    this != sp->masterThread
              &&  sp->slavesMask.none())
          {
              assert(!sp->masterThread->searching);
              sp->masterThread->notify_one();
          }

          // After releasing the lock we can't access any SplitPoint related data
          // in a safe way because it could have been released under our feet by
          // the sp master.
          sp->mutex.unlock();

          // Try to late join to another split point if none of its slaves has
          // already finished.
          if (Threads.size() > 2)
              for (size_t i = 0; i < Threads.size(); ++i)
              {
                  int size = Threads[i]->splitPointsSize; // Local copy
                  sp = size ? &Threads[i]->splitPoints[size - 1] : NULL;

                  if (   sp
                      && sp->allSlavesSearching
                      && available_to(Threads[i]))
                  {
                      // Recheck the conditions under lock protection
                      Threads.mutex.lock();
                      sp->mutex.lock();

                      if (   sp->allSlavesSearching
                          && available_to(Threads[i]))
                      {
                           sp->slavesMask.set(idx);
                           activeSplitPoint = sp;
                           searching = true;
                      }

                      sp->mutex.unlock();
                      Threads.mutex.unlock();

                      break; // Just a single attempt
                  }
              }
      }

      // If this thread is the master of a split point and all slaves have finished
      // their work at this split point, return from the idle loop.
      if (this_sp && this_sp->slavesMask.none())
      {
          this_sp->mutex.lock();
          bool finished = this_sp->slavesMask.none(); // Retest under lock protection
          this_sp->mutex.unlock();
          if (finished)
              return;
      }
  }
}


/// check_time() is called by the timer thread when the timer triggers. It is
/// used to print debug info and, more importantly, to detect when we are out of
/// available time and thus stop the search.

void check_time() {

  static Time::point lastInfoTime = Time::now();
  int64_t nodes = 0; // Workaround silly 'uninitialized' gcc warning

  if (Time::now() - lastInfoTime >= 1000)
  {
      lastInfoTime = Time::now();
      dbg_print();
  }

  if (Limits.ponder)
      return;

  if (Limits.nodes)
  {
      Threads.mutex.lock();

      nodes = RootPos.nodes_searched();

      // Loop across all split points and sum accumulated SplitPoint nodes plus
      // all the currently active positions nodes.
      for (size_t i = 0; i < Threads.size(); ++i)
          for (int j = 0; j < Threads[i]->splitPointsSize; ++j)
          {
              SplitPoint& sp = Threads[i]->splitPoints[j];

              sp.mutex.lock();

              nodes += sp.nodes;

              for (size_t idx = 0; idx < Threads.size(); ++idx)
                  if (sp.slavesMask.test(idx) && Threads[idx]->activePosition)
                      nodes += Threads[idx]->activePosition->nodes_searched();

              sp.mutex.unlock();
          }

      Threads.mutex.unlock();
  }

  Time::point elapsed = Time::now() - SearchTime;
  bool stillAtFirstMove =    Signals.firstRootMove
                         && !Signals.failedLowAtRoot
                         &&  elapsed > TimeMgr.available_time() * 75 / 100;

  bool noMoreTime =   elapsed > TimeMgr.maximum_time() - 2 * TimerThread::Resolution
                   || stillAtFirstMove;

  if (   (Limits.use_time_management() && noMoreTime)
      || (Limits.movetime && elapsed >= Limits.movetime)
      || (Limits.nodes && nodes >= Limits.nodes))
      Signals.stop = true;
}<|MERGE_RESOLUTION|>--- conflicted
+++ resolved
@@ -189,14 +189,9 @@
   static PolyglotBook book; // Defined static to initialize the PRNG only once
   int piecesCnt;
 
-<<<<<<< HEAD
-  RootColor = RootPos.side_to_move();
-  TimeMgr.init(Limits, RootPos.game_ply(), RootColor);
+  TimeMgr.init(Limits, RootPos.game_ply(), RootPos.side_to_move());
   TBHits = TBCardinality = 0;
   RootInTB = false;
-=======
-  TimeMgr.init(Limits, RootPos.game_ply(), RootPos.side_to_move());
->>>>>>> 88b5100e
 
   int cf = Options["Contempt Factor"] * PawnValueEg / 100; // From centipawns
   DrawValue[ RootPos.side_to_move()] = VALUE_DRAW - Value(cf);
