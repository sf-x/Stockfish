/*
  Stockfish, a UCI chess playing engine derived from Glaurung 2.1
  Copyright (C) 2004-2008 Tord Romstad (Glaurung author)
  Copyright (C) 2008-2013 Marco Costalba, Joona Kiiski, Tord Romstad

  Stockfish is free software: you can redistribute it and/or modify
  it under the terms of the GNU General Public License as published by
  the Free Software Foundation, either version 3 of the License, or
  (at your option) any later version.

  Stockfish is distributed in the hope that it will be useful,
  but WITHOUT ANY WARRANTY; without even the implied warranty of
  MERCHANTABILITY or FITNESS FOR A PARTICULAR PURPOSE.  See the
  GNU General Public License for more details.

  You should have received a copy of the GNU General Public License
  along with this program.  If not, see <http://www.gnu.org/licenses/>.
*/

#include <algorithm>
#include <cassert>
#include <cmath>
#include <cstring>
#include <iostream>
#include <sstream>

#include "book.h"
#include "evaluate.h"
#include "movegen.h"
#include "movepick.h"
#include "notation.h"
#include "search.h"
#include "timeman.h"
#include "thread.h"
#include "tt.h"
#include "ucioption.h"

namespace Search {

  volatile SignalsType Signals;
  LimitsType Limits;
  std::vector<RootMove> RootMoves;
  Position RootPos;
  Color RootColor;
  Time::point SearchTime;
  StateStackPtr SetupStates;
}

using std::string;
using Eval::evaluate;
using namespace Search;

namespace {

  // Set to true to force running with one thread. Used for debugging
  const bool FakeSplit = false;

  // This is the minimum interval in msec between two check_time() calls
  const int TimerResolution = 5;

  // Different node types, used as template parameter
  enum NodeType { Root, PV, NonPV, SplitPointRoot, SplitPointPV, SplitPointNonPV };

  // Dynamic razoring margin based on depth
  inline Value razor_margin(Depth d) { return Value(512 + 16 * int(d)); }

  // Futility lookup tables (initialized at startup) and their access functions
  Value FutilityMargins[16][64]; // [depth][moveNumber]
  int FutilityMoveCounts[32];    // [depth]

  inline Value futility_margin(Depth d, int mn) {

    return d < 7 * ONE_PLY ? FutilityMargins[std::max(int(d), 1)][std::min(mn, 63)]
                           : 2 * VALUE_INFINITE;
  }

  // Reduction lookup tables (initialized at startup) and their access function
  int8_t Reductions[2][64][64]; // [pv][depth][moveNumber]

  template <bool PvNode> inline Depth reduction(Depth d, int mn) {

    return (Depth) Reductions[PvNode][std::min(int(d) / ONE_PLY, 63)][std::min(mn, 63)];
  }

  size_t PVSize, PVIdx;
  TimeManager TimeMgr;
  int BestMoveChanges;
  Value DrawValue[COLOR_NB];
  HistoryStats History;
  GainsStats Gains;
  CountermovesStats Countermoves;

  template <NodeType NT>
  Value search(Position& pos, Stack* ss, Value alpha, Value beta, Depth depth, bool cutNode);

  template <NodeType NT, bool InCheck>
  Value qsearch(Position& pos, Stack* ss, Value alpha, Value beta, Depth depth);

  void id_loop(Position& pos);
  Value value_to_tt(Value v, int ply);
  Value value_from_tt(Value v, int ply);
  bool check_is_dangerous(const Position& pos, Move move, Value futilityBase, Value beta);
  bool allows(const Position& pos, Move first, Move second);
  bool refutes(const Position& pos, Move first, Move second);
  string uci_pv(const Position& pos, int depth, Value alpha, Value beta);

  struct Skill {
    Skill(int l) : level(l), best(MOVE_NONE) {}
   ~Skill() {
      if (enabled()) // Swap best PV line with the sub-optimal one
          std::swap(RootMoves[0], *std::find(RootMoves.begin(),
                    RootMoves.end(), best ? best : pick_move()));
    }

    bool enabled() const { return level < 20; }
    bool time_to_pick(int depth) const { return depth == 1 + level; }
    Move pick_move();

    int level;
    Move best;
  };

} // namespace


/// Search::init() is called during startup to initialize various lookup tables

void Search::init() {

  int d;  // depth (ONE_PLY == 2)
  int hd; // half depth (ONE_PLY == 1)
  int mc; // moveCount

  // Init reductions array
  for (hd = 1; hd < 64; hd++) for (mc = 1; mc < 64; mc++)
  {
      double    pvRed = log(double(hd)) * log(double(mc)) / 3.0;
      double nonPVRed = 0.33 + log(double(hd)) * log(double(mc)) / 2.25;
      Reductions[1][hd][mc] = (int8_t) (   pvRed >= 1.0 ? floor(   pvRed * int(ONE_PLY)) : 0);
      Reductions[0][hd][mc] = (int8_t) (nonPVRed >= 1.0 ? floor(nonPVRed * int(ONE_PLY)) : 0);
  }

  // Init futility margins array
  for (d = 1; d < 16; d++) for (mc = 0; mc < 64; mc++)
      FutilityMargins[d][mc] = Value(112 * int(log(double(d * d) / 2) / log(2.0) + 1.001) - 8 * mc + 45);

  // Init futility move count array
  for (d = 0; d < 32; d++)
      FutilityMoveCounts[d] = int(3.001 + 0.3 * pow(double(d), 1.8));
}


/// Search::perft() is our utility to verify move generation. All the leaf nodes
/// up to the given depth are generated and counted and the sum returned.

static size_t perft(Position& pos, Depth depth) {

  StateInfo st;
  size_t cnt = 0;
  CheckInfo ci(pos);
  const bool leaf = depth == 2 * ONE_PLY;

  for (const MoveStack& ms : MoveList<LEGAL>(pos))
  {
<<<<<<< HEAD
      pos.do_move(ms.move, st, ci, pos.move_gives_check(ms.move, ci));
      cnt += leaf ? MoveList<LEGAL>(pos).size() : perft(pos, depth - ONE_PLY);
      pos.undo_move(ms.move);
=======
      pos.do_move(*it, st, ci, pos.move_gives_check(*it, ci));
      cnt += leaf ? MoveList<LEGAL>(pos).size() : ::perft(pos, depth - ONE_PLY);
      pos.undo_move(*it);
>>>>>>> 9749f1f1
  }
  return cnt;
}

size_t Search::perft(Position& pos, Depth depth) {
  return depth > ONE_PLY ? ::perft(pos, depth) : MoveList<LEGAL>(pos).size();
}

/// Search::think() is the external interface to Stockfish's search, and is
/// called by the main thread when the program receives the UCI 'go' command. It
/// searches from RootPos and at the end prints the "bestmove" to output.

void Search::think() {

  static PolyglotBook book; // Defined static to initialize the PRNG only once

  RootColor = RootPos.side_to_move();
  TimeMgr.init(Limits, RootPos.game_ply(), RootColor);

  if (RootMoves.empty())
  {
      RootMoves.push_back(MOVE_NONE);
      sync_cout << "info depth 0 score "
                << score_to_uci(RootPos.checkers() ? -VALUE_MATE : VALUE_DRAW)
                << sync_endl;

      goto finalize;
  }

  if (Options["OwnBook"] && !Limits.infinite && !Limits.mate)
  {
      Move bookMove = book.probe(RootPos, Options["Book File"], Options["Best Book Move"]);

      if (bookMove && std::count(RootMoves.begin(), RootMoves.end(), bookMove))
      {
          std::swap(RootMoves[0], *std::find(RootMoves.begin(), RootMoves.end(), bookMove));
          goto finalize;
      }
  }

  if (Options["Contempt Factor"] && !Options["UCI_AnalyseMode"])
  {
      int cf = Options["Contempt Factor"] * PawnValueMg / 100; // From centipawns
      cf = cf * Material::game_phase(RootPos) / PHASE_MIDGAME; // Scale down with phase
      DrawValue[ RootColor] = VALUE_DRAW - Value(cf);
      DrawValue[~RootColor] = VALUE_DRAW + Value(cf);
  }
  else
      DrawValue[WHITE] = DrawValue[BLACK] = VALUE_DRAW;

  if (Options["Write Search Log"])
  {
      Log log(Options["Search Log Filename"]);
      log << "\nSearching: "  << RootPos.fen()
          << "\ninfinite: "   << Limits.infinite
          << " ponder: "      << Limits.ponder
          << " time: "        << Limits.time[RootColor]
          << " increment: "   << Limits.inc[RootColor]
          << " moves to go: " << Limits.movestogo
          << std::endl;
  }

  // Reset the threads, still sleeping: will be wake up at split time
  for (Thread* th : Threads)
      th->maxPly = 0;

  Threads.sleepWhileIdle = Options["Idle Threads Sleep"];

  // Set best timer interval to avoid lagging under time pressure. Timer is
  // used to check for remaining available thinking time.
  Threads.timer->msec =
  Limits.use_time_management() ? std::min(100, std::max(TimeMgr.available_time() / 16, TimerResolution)) :
                  Limits.nodes ? 2 * TimerResolution
                               : 100;

  Threads.timer->notify_one(); // Wake up the recurring timer

  id_loop(RootPos); // Let's start searching !

  Threads.timer->msec = 0; // Stop the timer
  Threads.sleepWhileIdle = true; // Send idle threads to sleep

  if (Options["Write Search Log"])
  {
      Time::point elapsed = Time::now() - SearchTime + 1;

      Log log(Options["Search Log Filename"]);
      log << "Nodes: "          << RootPos.nodes_searched()
          << "\nNodes/second: " << RootPos.nodes_searched() * 1000 / elapsed
          << "\nBest move: "    << move_to_san(RootPos, RootMoves[0].pv[0]);

      StateInfo st;
      RootPos.do_move(RootMoves[0].pv[0], st);
      log << "\nPonder move: " << move_to_san(RootPos, RootMoves[0].pv[1]) << std::endl;
      RootPos.undo_move(RootMoves[0].pv[0]);
  }

finalize:

  // When search is stopped this info is not printed
  sync_cout << "info nodes " << RootPos.nodes_searched()
            << " time " << Time::now() - SearchTime + 1 << sync_endl;

  // When we reach max depth we arrive here even without Signals.stop is raised,
  // but if we are pondering or in infinite search, according to UCI protocol,
  // we shouldn't print the best move before the GUI sends a "stop" or "ponderhit"
  // command. We simply wait here until GUI sends one of those commands (that
  // raise Signals.stop).
  if (!Signals.stop && (Limits.ponder || Limits.infinite))
  {
      Signals.stopOnPonderhit = true;
      RootPos.this_thread()->wait_for(Signals.stop);
  }

  // Best move could be MOVE_NONE when searching on a stalemate position
  sync_cout << "bestmove " << move_to_uci(RootMoves[0].pv[0], RootPos.is_chess960())
            << " ponder "  << move_to_uci(RootMoves[0].pv[1], RootPos.is_chess960())
            << sync_endl;
}


namespace {

  // id_loop() is the main iterative deepening loop. It calls search() repeatedly
  // with increasing depth until the allocated thinking time has been consumed,
  // user stops the search, or the maximum search depth is reached.

  void id_loop(Position& pos) {

    Stack stack[MAX_PLY_PLUS_2], *ss = stack+1; // To allow referencing (ss-1)
    int depth, prevBestMoveChanges;
    Value bestValue, alpha, beta, delta;

    std::memset(ss-1, 0, 4 * sizeof(Stack));
    (ss-1)->currentMove = MOVE_NULL; // Hack to skip update gains

    depth = BestMoveChanges = 0;
    bestValue = delta = alpha = -VALUE_INFINITE;
    beta = VALUE_INFINITE;

    TT.new_search();
    History.clear();
    Gains.clear();
    Countermoves.clear();

    PVSize = Options["MultiPV"];
    Skill skill(Options["Skill Level"]);

    // Do we have to play with skill handicap? In this case enable MultiPV search
    // that we will use behind the scenes to retrieve a set of possible moves.
    if (skill.enabled() && PVSize < 4)
        PVSize = 4;

    PVSize = std::min(PVSize, RootMoves.size());

    // Iterative deepening loop until requested to stop or target depth reached
    while (++depth <= MAX_PLY && !Signals.stop && (!Limits.depth || depth <= Limits.depth))
    {
        // Save last iteration's scores before first PV line is searched and all
        // the move scores but the (new) PV are set to -VALUE_INFINITE.
        for (RootMove& rm : RootMoves)
            rm.prevScore = rm.score;

        prevBestMoveChanges = BestMoveChanges; // Only sensible when PVSize == 1
        BestMoveChanges = 0;

        // MultiPV loop. We perform a full root search for each PV line
        for (PVIdx = 0; PVIdx < PVSize; PVIdx++)
        {
            // Reset aspiration window starting size
            if (depth >= 5)
            {
                delta = Value(16);
                alpha = std::max(RootMoves[PVIdx].prevScore - delta,-VALUE_INFINITE);
                beta  = std::min(RootMoves[PVIdx].prevScore + delta, VALUE_INFINITE);
            }

            // Start with a small aspiration window and, in case of fail high/low,
            // research with bigger window until not failing high/low anymore.
            while (true)
            {
                bestValue = search<Root>(pos, ss, alpha, beta, depth * ONE_PLY, false);

                // Bring to front the best move. It is critical that sorting is
                // done with a stable algorithm because all the values but the first
                // and eventually the new best one are set to -VALUE_INFINITE and
                // we want to keep the same order for all the moves but the new
                // PV that goes to the front. Note that in case of MultiPV search
                // the already searched PV lines are preserved.
                std::stable_sort(RootMoves.begin() + PVIdx, RootMoves.end());

                // Write PV back to transposition table in case the relevant
                // entries have been overwritten during the search.
                for (size_t i = 0; i <= PVIdx; i++)
                    RootMoves[i].insert_pv_in_tt(pos);

                // If search has been stopped return immediately. Sorting and
                // writing PV back to TT is safe becuase RootMoves is still
                // valid, although refers to previous iteration.
                if (Signals.stop)
                    return;

                // When failing high/low give some update (without cluttering
                // the UI) before to research.
                if (  (bestValue <= alpha || bestValue >= beta)
                    && Time::now() - SearchTime > 3000)
                    sync_cout << uci_pv(pos, depth, alpha, beta) << sync_endl;

                // In case of failing low/high increase aspiration window and
                // research, otherwise exit the loop.
                if (bestValue <= alpha)
                {
                    alpha = std::max(bestValue - delta, -VALUE_INFINITE);

                    Signals.failedLowAtRoot = true;
                    Signals.stopOnPonderhit = false;
                }
                else if (bestValue >= beta)
                    beta = std::min(bestValue + delta, VALUE_INFINITE);

                else
                    break;

                delta += delta / 2;

                assert(alpha >= -VALUE_INFINITE && beta <= VALUE_INFINITE);
            }

            // Sort the PV lines searched so far and update the GUI
            std::stable_sort(RootMoves.begin(), RootMoves.begin() + PVIdx + 1);

            if (PVIdx + 1 == PVSize || Time::now() - SearchTime > 3000)
                sync_cout << uci_pv(pos, depth, alpha, beta) << sync_endl;
        }

        // Do we need to pick now the sub-optimal best move ?
        if (skill.enabled() && skill.time_to_pick(depth))
            skill.pick_move();

        if (Options["Write Search Log"])
        {
            RootMove& rm = RootMoves[0];
            if (skill.best != MOVE_NONE)
                rm = *std::find(RootMoves.begin(), RootMoves.end(), skill.best);

            Log log(Options["Search Log Filename"]);
            log << pretty_pv(pos, depth, rm.score, Time::now() - SearchTime, &rm.pv[0])
                << std::endl;
        }

        // Do we have found a "mate in x"?
        if (   Limits.mate
            && bestValue >= VALUE_MATE_IN_MAX_PLY
            && VALUE_MATE - bestValue <= 2 * Limits.mate)
            Signals.stop = true;

        // Do we have time for the next iteration? Can we stop searching now?
        if (Limits.use_time_management() && !Signals.stopOnPonderhit)
        {
            bool stop = false; // Local variable, not the volatile Signals.stop

            // Take in account some extra time if the best move has changed
            if (depth > 4 && depth < 50 &&  PVSize == 1)
                TimeMgr.pv_instability(BestMoveChanges, prevBestMoveChanges);

            // Stop search if most of available time is already consumed. We
            // probably don't have enough time to search the first move at the
            // next iteration anyway.
            if (Time::now() - SearchTime > (TimeMgr.available_time() * 62) / 100)
                stop = true;

            // Stop search early if one move seems to be much better than others
            if (    depth >= 12
                && !stop
                &&  PVSize == 1
                &&  bestValue > VALUE_MATED_IN_MAX_PLY
                && (   RootMoves.size() == 1
                    || Time::now() - SearchTime > (TimeMgr.available_time() * 20) / 100))
            {
                Value rBeta = bestValue - 2 * PawnValueMg;
                ss->excludedMove = RootMoves[0].pv[0];
                ss->skipNullMove = true;
                Value v = search<NonPV>(pos, ss, rBeta - 1, rBeta, (depth - 3) * ONE_PLY, true);
                ss->skipNullMove = false;
                ss->excludedMove = MOVE_NONE;

                if (v < rBeta)
                    stop = true;
            }

            if (stop)
            {
                // If we are allowed to ponder do not stop the search now but
                // keep pondering until GUI sends "ponderhit" or "stop".
                if (Limits.ponder)
                    Signals.stopOnPonderhit = true;
                else
                    Signals.stop = true;
            }
        }
    }
  }


  // search<>() is the main search function for both PV and non-PV nodes and for
  // normal and SplitPoint nodes. When called just after a split point the search
  // is simpler because we have already probed the hash table, done a null move
  // search, and searched the first move before splitting, we don't have to repeat
  // all this work again. We also don't need to store anything to the hash table
  // here: This is taken care of after we return from the split point.

  template <NodeType NT>
  Value search(Position& pos, Stack* ss, Value alpha, Value beta, Depth depth, bool cutNode) {

    const bool PvNode   = (NT == PV || NT == Root || NT == SplitPointPV || NT == SplitPointRoot);
    const bool SpNode   = (NT == SplitPointPV || NT == SplitPointNonPV || NT == SplitPointRoot);
    const bool RootNode = (NT == Root || NT == SplitPointRoot);

    assert(alpha >= -VALUE_INFINITE && alpha < beta && beta <= VALUE_INFINITE);
    assert(PvNode || (alpha == beta - 1));
    assert(depth > DEPTH_ZERO);

    Move quietsSearched[64];
    StateInfo st;
    const TTEntry *tte;
    SplitPoint* splitPoint;
    Key posKey;
    Move ttMove, move, excludedMove, bestMove, threatMove;
    Depth ext, newDepth;
    Value bestValue, value, ttValue;
    Value eval, nullValue, futilityValue;
    bool inCheck, givesCheck, pvMove, singularExtensionNode;
    bool captureOrPromotion, dangerous, doFullDepthSearch;
    int moveCount, quietCount;

    // Step 1. Initialize node
    Thread* thisThread = pos.this_thread();
    inCheck = pos.checkers();

    if (SpNode)
    {
        splitPoint = ss->splitPoint;
        bestMove   = splitPoint->bestMove;
        threatMove = splitPoint->threatMove;
        bestValue  = splitPoint->bestValue;
        tte = nullptr;
        ttMove = excludedMove = MOVE_NONE;
        ttValue = VALUE_NONE;

        assert(splitPoint->bestValue > -VALUE_INFINITE && splitPoint->moveCount > 0);

        goto moves_loop;
    }

    moveCount = quietCount = 0;
    bestValue = -VALUE_INFINITE;
    ss->currentMove = threatMove = (ss+1)->excludedMove = bestMove = MOVE_NONE;
    ss->ply = (ss-1)->ply + 1;
    ss->futilityMoveCount = 0;
    (ss+1)->skipNullMove = false; (ss+1)->reduction = DEPTH_ZERO;
    (ss+2)->killers[0] = (ss+2)->killers[1] = MOVE_NONE;

    // Used to send selDepth info to GUI
    if (PvNode && thisThread->maxPly < ss->ply)
        thisThread->maxPly = ss->ply;

    if (!RootNode)
    {
        // Step 2. Check for aborted search and immediate draw
        if (Signals.stop || pos.is_draw() || ss->ply > MAX_PLY)
            return DrawValue[pos.side_to_move()];

        // Step 3. Mate distance pruning. Even if we mate at the next move our score
        // would be at best mate_in(ss->ply+1), but if alpha is already bigger because
        // a shorter mate was found upward in the tree then there is no need to search
        // further, we will never beat current alpha. Same logic but with reversed signs
        // applies also in the opposite condition of being mated instead of giving mate,
        // in this case return a fail-high score.
        alpha = std::max(mated_in(ss->ply), alpha);
        beta = std::min(mate_in(ss->ply+1), beta);
        if (alpha >= beta)
            return alpha;
    }

    // Step 4. Transposition table lookup
    // We don't want the score of a partial search to overwrite a previous full search
    // TT value, so we use a different position key in case of an excluded move.
    excludedMove = ss->excludedMove;
    posKey = excludedMove ? pos.exclusion_key() : pos.key();
    tte = TT.probe(posKey);
    ttMove = RootNode ? RootMoves[PVIdx].pv[0] : tte ? tte->move() : MOVE_NONE;
    ttValue = tte ? value_from_tt(tte->value(), ss->ply) : VALUE_NONE;

    // At PV nodes we check for exact scores, while at non-PV nodes we check for
    // a fail high/low. Biggest advantage at probing at PV nodes is to have a
    // smooth experience in analysis mode. We don't probe at Root nodes otherwise
    // we should also update RootMoveList to avoid bogus output.
    if (   !RootNode
        && tte
        && tte->depth() >= depth
        && ttValue != VALUE_NONE // Only in case of TT access race
        && (           PvNode ?  tte->bound() == BOUND_EXACT
            : ttValue >= beta ? (tte->bound() &  BOUND_LOWER)
                              : (tte->bound() &  BOUND_UPPER)))
    {
        TT.refresh(tte);
        ss->currentMove = ttMove; // Can be MOVE_NONE

        if (    ttValue >= beta
            &&  ttMove
            && !pos.is_capture_or_promotion(ttMove)
            &&  ttMove != ss->killers[0])
        {
            ss->killers[1] = ss->killers[0];
            ss->killers[0] = ttMove;
        }
        return ttValue;
    }

    // Step 5. Evaluate the position statically and update parent's gain statistics
    if (inCheck)
    {
        ss->staticEval = ss->evalMargin = eval = VALUE_NONE;
        goto moves_loop;
    }

    else if (tte)
    {
        // Never assume anything on values stored in TT
        if (  (ss->staticEval = eval = tte->eval_value()) == VALUE_NONE
            ||(ss->evalMargin = tte->eval_margin()) == VALUE_NONE)
            eval = ss->staticEval = evaluate(pos, ss->evalMargin);

        // Can ttValue be used as a better position evaluation?
        if (ttValue != VALUE_NONE)
            if (   ((tte->bound() & BOUND_LOWER) && ttValue > eval)
                || ((tte->bound() & BOUND_UPPER) && ttValue < eval))
                eval = ttValue;
    }
    else
    {
        eval = ss->staticEval = evaluate(pos, ss->evalMargin);
        TT.store(posKey, VALUE_NONE, BOUND_NONE, DEPTH_NONE, MOVE_NONE,
                 ss->staticEval, ss->evalMargin);
    }

    // Update gain for the parent non-capture move given the static position
    // evaluation before and after the move.
    if (   !pos.captured_piece_type()
        &&  ss->staticEval != VALUE_NONE
        && (ss-1)->staticEval != VALUE_NONE
        && (move = (ss-1)->currentMove) != MOVE_NULL
        &&  type_of(move) == NORMAL)
    {
        Square to = to_sq(move);
        Gains.update(pos.piece_on(to), to, -(ss-1)->staticEval - ss->staticEval);
    }

    // Step 6. Razoring (is omitted in PV nodes)
    if (   !PvNode
        &&  depth < 4 * ONE_PLY
        &&  eval + razor_margin(depth) < beta
        &&  ttMove == MOVE_NONE
        &&  abs(beta) < VALUE_MATE_IN_MAX_PLY
        && !pos.pawn_on_7th(pos.side_to_move()))
    {
        Value rbeta = beta - razor_margin(depth);
        Value v = qsearch<NonPV, false>(pos, ss, rbeta-1, rbeta, DEPTH_ZERO);
        if (v < rbeta)
            // Logically we should return (v + razor_margin(depth)), but
            // surprisingly this did slightly weaker in tests.
            return v;
    }

    // Step 7. Static null move pruning (is omitted in PV nodes)
    // We're betting that the opponent doesn't have a move that will reduce
    // the score by more than futility_margin(depth) if we do a null move.
    if (   !PvNode
        && !ss->skipNullMove
        &&  depth < 4 * ONE_PLY
        &&  eval - futility_margin(depth, (ss-1)->futilityMoveCount) >= beta
        &&  abs(beta) < VALUE_MATE_IN_MAX_PLY
        &&  abs(eval) < VALUE_KNOWN_WIN
        &&  pos.non_pawn_material(pos.side_to_move()))
        return eval - futility_margin(depth, (ss-1)->futilityMoveCount);

    // Step 8. Null move search with verification search (is omitted in PV nodes)
    if (   !PvNode
        && !ss->skipNullMove
        &&  depth > ONE_PLY
        &&  eval >= beta
        &&  abs(beta) < VALUE_MATE_IN_MAX_PLY
        &&  pos.non_pawn_material(pos.side_to_move()))
    {
        ss->currentMove = MOVE_NULL;

        // Null move dynamic reduction based on depth
        Depth R = 3 * ONE_PLY + depth / 4;

        // Null move dynamic reduction based on value
        if (eval - PawnValueMg > beta)
            R += ONE_PLY;

        pos.do_null_move(st);
        (ss+1)->skipNullMove = true;
        nullValue = depth-R < ONE_PLY ? -qsearch<NonPV, false>(pos, ss+1, -beta, -alpha, DEPTH_ZERO)
                                      : - search<NonPV>(pos, ss+1, -beta, -alpha, depth-R, !cutNode);
        (ss+1)->skipNullMove = false;
        pos.undo_null_move();

        if (nullValue >= beta)
        {
            // Do not return unproven mate scores
            if (nullValue >= VALUE_MATE_IN_MAX_PLY)
                nullValue = beta;

            if (depth < 12 * ONE_PLY)
                return nullValue;

            // Do verification search at high depths
            ss->skipNullMove = true;
            Value v = search<NonPV>(pos, ss, alpha, beta, depth-R, false);
            ss->skipNullMove = false;

            if (v >= beta)
                return nullValue;
        }
        else
        {
            // The null move failed low, which means that we may be faced with
            // some kind of threat. If the previous move was reduced, check if
            // the move that refuted the null move was somehow connected to the
            // move which was reduced. If a connection is found, return a fail
            // low score (which will cause the reduced move to fail high in the
            // parent node, which will trigger a re-search with full depth).
            threatMove = (ss+1)->currentMove;

            if (   depth < 5 * ONE_PLY
                && (ss-1)->reduction
                && threatMove != MOVE_NONE
                && allows(pos, (ss-1)->currentMove, threatMove))
                return alpha;
        }
    }

    // Step 9. ProbCut (is omitted in PV nodes)
    // If we have a very good capture (i.e. SEE > seeValues[captured_piece_type])
    // and a reduced search returns a value much above beta, we can (almost) safely
    // prune the previous move.
    if (   !PvNode
        &&  depth >= 5 * ONE_PLY
        && !ss->skipNullMove
        &&  abs(beta) < VALUE_MATE_IN_MAX_PLY)
    {
        Value rbeta = beta + 200;
        Depth rdepth = depth - ONE_PLY - 3 * ONE_PLY;

        assert(rdepth >= ONE_PLY);
        assert((ss-1)->currentMove != MOVE_NONE);
        assert((ss-1)->currentMove != MOVE_NULL);

        MovePicker mp(pos, ttMove, History, pos.captured_piece_type());
        CheckInfo ci(pos);

        while ((move = mp.next_move<false>()) != MOVE_NONE)
            if (pos.pl_move_is_legal(move, ci.pinned))
            {
                ss->currentMove = move;
                pos.do_move(move, st, ci, pos.move_gives_check(move, ci));
                value = -search<NonPV>(pos, ss+1, -rbeta, -rbeta+1, rdepth, !cutNode);
                pos.undo_move(move);
                if (value >= rbeta)
                    return value;
            }
    }

    // Step 10. Internal iterative deepening
    if (   depth >= (PvNode ? 5 * ONE_PLY : 8 * ONE_PLY)
        && ttMove == MOVE_NONE
        && (PvNode || ss->staticEval + Value(256) >= beta))
    {
        Depth d = depth - 2 * ONE_PLY - (PvNode ? DEPTH_ZERO : depth / 4);

        ss->skipNullMove = true;
        search<PvNode ? PV : NonPV>(pos, ss, alpha, beta, d, true);
        ss->skipNullMove = false;

        tte = TT.probe(posKey);
        ttMove = tte ? tte->move() : MOVE_NONE;
    }

moves_loop: // When in check and at SpNode search starts from here

    Square prevMoveSq = to_sq((ss-1)->currentMove);
    Move countermoves[] = { Countermoves[pos.piece_on(prevMoveSq)][prevMoveSq].first,
                            Countermoves[pos.piece_on(prevMoveSq)][prevMoveSq].second };

    MovePicker mp(pos, ttMove, depth, History, countermoves, ss, PvNode ? -VALUE_INFINITE : beta);
    CheckInfo ci(pos);
    value = bestValue; // Workaround a bogus 'uninitialized' warning under gcc
    singularExtensionNode =   !RootNode
                           && !SpNode
                           &&  depth >= (PvNode ? 6 * ONE_PLY : 8 * ONE_PLY)
                           &&  ttMove != MOVE_NONE
                           && !excludedMove // Recursive singular search is not allowed
                           && (tte->bound() & BOUND_LOWER)
                           &&  tte->depth() >= depth - 3 * ONE_PLY;

    // Step 11. Loop through moves
    // Loop through all pseudo-legal moves until no moves remain or a beta cutoff occurs
    while ((move = mp.next_move<SpNode>()) != MOVE_NONE)
    {
      assert(is_ok(move));

      if (move == excludedMove)
          continue;

      // At root obey the "searchmoves" option and skip moves not listed in Root
      // Move List, as a consequence any illegal move is also skipped. In MultiPV
      // mode we also skip PV moves which have been already searched.
      if (RootNode && !std::count(RootMoves.begin() + PVIdx, RootMoves.end(), move))
          continue;

      if (SpNode)
      {
          // Shared counter cannot be decremented later if move turns out to be illegal
          if (!pos.pl_move_is_legal(move, ci.pinned))
              continue;

          moveCount = ++splitPoint->moveCount;
          splitPoint->mutex.unlock();
      }
      else
          moveCount++;

      if (RootNode)
      {
          Signals.firstRootMove = (moveCount == 1);

          if (thisThread == Threads.main_thread() && Time::now() - SearchTime > 3000)
              sync_cout << "info depth " << depth / ONE_PLY
                        << " currmove " << move_to_uci(move, pos.is_chess960())
                        << " currmovenumber " << moveCount + PVIdx << sync_endl;
      }

      ext = DEPTH_ZERO;
      captureOrPromotion = pos.is_capture_or_promotion(move);
      givesCheck = pos.move_gives_check(move, ci);
      dangerous =   givesCheck
                 || pos.is_passed_pawn_push(move)
                 || type_of(move) == CASTLE;

      // Step 12. Extend checks and, in PV nodes, also dangerous moves
      if (PvNode && dangerous)
          ext = ONE_PLY;

      else if (givesCheck && pos.see_sign(move) >= 0)
          ext = ONE_PLY / 2;

      // Singular extension search. If all moves but one fail low on a search of
      // (alpha-s, beta-s), and just one fails high on (alpha, beta), then that move
      // is singular and should be extended. To verify this we do a reduced search
      // on all the other moves but the ttMove, if result is lower than ttValue minus
      // a margin then we extend ttMove.
      if (    singularExtensionNode
          &&  move == ttMove
          && !ext
          &&  pos.pl_move_is_legal(move, ci.pinned)
          &&  abs(ttValue) < VALUE_KNOWN_WIN)
      {
          assert(ttValue != VALUE_NONE);

          Value rBeta = ttValue - int(depth);
          ss->excludedMove = move;
          ss->skipNullMove = true;
          value = search<NonPV>(pos, ss, rBeta - 1, rBeta, depth / 2, cutNode);
          ss->skipNullMove = false;
          ss->excludedMove = MOVE_NONE;

          if (value < rBeta)
              ext = ONE_PLY;
      }

      // Update current move (this must be done after singular extension search)
      newDepth = depth - ONE_PLY + ext;

      // Step 13. Futility pruning (is omitted in PV nodes)
      if (   !PvNode
          && !captureOrPromotion
          && !inCheck
          && !dangerous
       /* &&  move != ttMove Already implicit in the next condition */
          &&  bestValue > VALUE_MATED_IN_MAX_PLY)
      {
          // Move count based pruning
          if (   depth < 16 * ONE_PLY
              && moveCount >= FutilityMoveCounts[depth]
              && (!threatMove || !refutes(pos, move, threatMove)))
          {
              if (SpNode)
                  splitPoint->mutex.lock();

              continue;
          }

          // Value based pruning
          // We illogically ignore reduction condition depth >= 3*ONE_PLY for predicted depth,
          // but fixing this made program slightly weaker.
          Depth predictedDepth = newDepth - reduction<PvNode>(depth, moveCount);
          futilityValue =  ss->staticEval + ss->evalMargin + futility_margin(predictedDepth, moveCount)
                         + Gains[pos.piece_moved(move)][to_sq(move)];

          if (futilityValue < beta)
          {
              bestValue = std::max(bestValue, futilityValue);

              if (SpNode)
              {
                  splitPoint->mutex.lock();
                  if (bestValue > splitPoint->bestValue)
                      splitPoint->bestValue = bestValue;
              }
              continue;
          }

          // Prune moves with negative SEE at low depths
          if (   predictedDepth < 4 * ONE_PLY
              && pos.see_sign(move) < 0)
          {
              if (SpNode)
                  splitPoint->mutex.lock();

              continue;
          }

          // We have not pruned the move that will be searched, but remember how
          // far in the move list we are to be more aggressive in the child node.
          ss->futilityMoveCount = moveCount;
      }
      else
          ss->futilityMoveCount = 0;

      // Check for legality only before to do the move
      if (!RootNode && !SpNode && !pos.pl_move_is_legal(move, ci.pinned))
      {
          moveCount--;
          continue;
      }

      pvMove = PvNode && moveCount == 1;
      ss->currentMove = move;
      if (!SpNode && !captureOrPromotion && quietCount < 64)
          quietsSearched[quietCount++] = move;

      // Step 14. Make the move
      pos.do_move(move, st, ci, givesCheck);

      // Step 15. Reduced depth search (LMR). If the move fails high will be
      // re-searched at full depth.
      if (    depth > 3 * ONE_PLY
          && !pvMove
          && !captureOrPromotion
          && !dangerous
          &&  move != ttMove
          &&  move != ss->killers[0]
          &&  move != ss->killers[1])
      {
          ss->reduction = reduction<PvNode>(depth, moveCount);

          if (!PvNode && cutNode)
              ss->reduction += ONE_PLY;

          if (move == countermoves[0] || move == countermoves[1])
              ss->reduction = std::max(DEPTH_ZERO, ss->reduction-ONE_PLY);

          Depth d = std::max(newDepth - ss->reduction, ONE_PLY);
          if (SpNode)
              alpha = splitPoint->alpha;

          value = -search<NonPV>(pos, ss+1, -(alpha+1), -alpha, d, true);

          doFullDepthSearch = (value > alpha && ss->reduction != DEPTH_ZERO);
          ss->reduction = DEPTH_ZERO;
      }
      else
          doFullDepthSearch = !pvMove;

      // Step 16. Full depth search, when LMR is skipped or fails high
      if (doFullDepthSearch)
      {
          if (SpNode)
              alpha = splitPoint->alpha;

          value = newDepth < ONE_PLY ?
                          givesCheck ? -qsearch<NonPV,  true>(pos, ss+1, -(alpha+1), -alpha, DEPTH_ZERO)
                                     : -qsearch<NonPV, false>(pos, ss+1, -(alpha+1), -alpha, DEPTH_ZERO)
                                     : - search<NonPV>(pos, ss+1, -(alpha+1), -alpha, newDepth, !cutNode);
      }

      // Only for PV nodes do a full PV search on the first move or after a fail
      // high, in the latter case search only if value < beta, otherwise let the
      // parent node to fail low with value <= alpha and to try another move.
      if (PvNode && (pvMove || (value > alpha && (RootNode || value < beta))))
          value = newDepth < ONE_PLY ?
                          givesCheck ? -qsearch<PV,  true>(pos, ss+1, -beta, -alpha, DEPTH_ZERO)
                                     : -qsearch<PV, false>(pos, ss+1, -beta, -alpha, DEPTH_ZERO)
                                     : - search<PV>(pos, ss+1, -beta, -alpha, newDepth, false);
      // Step 17. Undo move
      pos.undo_move(move);

      assert(value > -VALUE_INFINITE && value < VALUE_INFINITE);

      // Step 18. Check for new best move
      if (SpNode)
      {
          splitPoint->mutex.lock();
          bestValue = splitPoint->bestValue;
          alpha = splitPoint->alpha;
      }

      // Finished searching the move. If Signals.stop is true, the search
      // was aborted because the user interrupted the search or because we
      // ran out of time. In this case, the return value of the search cannot
      // be trusted, and we don't update the best move and/or PV.
      if (Signals.stop || thisThread->cutoff_occurred())
          return value; // To avoid returning VALUE_INFINITE

      if (RootNode)
      {
          RootMove& rm = *std::find(RootMoves.begin(), RootMoves.end(), move);

          // PV move or new best move ?
          if (pvMove || value > alpha)
          {
              rm.score = value;
              rm.extract_pv_from_tt(pos);

              // We record how often the best move has been changed in each
              // iteration. This information is used for time management: When
              // the best move changes frequently, we allocate some more time.
              if (!pvMove)
                  BestMoveChanges++;
          }
          else
              // All other moves but the PV are set to the lowest value, this
              // is not a problem when sorting becuase sort is stable and move
              // position in the list is preserved, just the PV is pushed up.
              rm.score = -VALUE_INFINITE;
      }

      if (value > bestValue)
      {
          bestValue = SpNode ? splitPoint->bestValue = value : value;

          if (value > alpha)
          {
              bestMove = SpNode ? splitPoint->bestMove = move : move;

              if (PvNode && value < beta) // Update alpha! Always alpha < beta
                  alpha = SpNode ? splitPoint->alpha = value : value;
              else
              {
                  assert(value >= beta); // Fail high

                  if (SpNode)
                      splitPoint->cutoff = true;

                  break;
              }
          }
      }

      // Step 19. Check for splitting the search
      if (   !SpNode
          &&  depth >= Threads.minimumSplitDepth
          &&  Threads.available_slave(thisThread)
          &&  thisThread->splitPointsSize < MAX_SPLITPOINTS_PER_THREAD)
      {
          assert(bestValue < beta);

          thisThread->split<FakeSplit>(pos, ss, alpha, beta, &bestValue, &bestMove,
                                       depth, threatMove, moveCount, &mp, NT, cutNode);
          if (bestValue >= beta)
              break;
      }
    }

    if (SpNode)
        return bestValue;

    // Step 20. Check for mate and stalemate
    // All legal moves have been searched and if there are no legal moves, it
    // must be mate or stalemate. Note that we can have a false positive in
    // case of Signals.stop or thread.cutoff_occurred() are set, but this is
    // harmless because return value is discarded anyhow in the parent nodes.
    // If we are in a singular extension search then return a fail low score.
    // A split node has at least one move, the one tried before to be splitted.
    if (!moveCount)
        return  excludedMove ? alpha
              : inCheck ? mated_in(ss->ply) : DrawValue[pos.side_to_move()];

    // If we have pruned all the moves without searching return a fail-low score
    if (bestValue == -VALUE_INFINITE)
        bestValue = alpha;

    TT.store(posKey, value_to_tt(bestValue, ss->ply),
             bestValue >= beta  ? BOUND_LOWER :
             PvNode && bestMove ? BOUND_EXACT : BOUND_UPPER,
             depth, bestMove, ss->staticEval, ss->evalMargin);

    // Quiet best move: update killers, history and countermoves
    if (    bestValue >= beta
        && !pos.is_capture_or_promotion(bestMove)
        && !inCheck)
    {
        if (ss->killers[0] != bestMove)
        {
            ss->killers[1] = ss->killers[0];
            ss->killers[0] = bestMove;
        }

        // Increase history value of the cut-off move and decrease all the other
        // played non-capture moves.
        Value bonus = Value(int(depth) * int(depth));
        History.update(pos.piece_moved(bestMove), to_sq(bestMove), bonus);
        for (int i = 0; i < quietCount - 1; i++)
        {
            Move m = quietsSearched[i];
            History.update(pos.piece_moved(m), to_sq(m), -bonus);
        }

        if (is_ok((ss-1)->currentMove))
            Countermoves.update(pos.piece_on(prevMoveSq), prevMoveSq, bestMove);
    }

    assert(bestValue > -VALUE_INFINITE && bestValue < VALUE_INFINITE);

    return bestValue;
  }


  // qsearch() is the quiescence search function, which is called by the main
  // search function when the remaining depth is zero (or, to be more precise,
  // less than ONE_PLY).

  template <NodeType NT, bool InCheck>
  Value qsearch(Position& pos, Stack* ss, Value alpha, Value beta, Depth depth) {

    const bool PvNode = (NT == PV);

    assert(NT == PV || NT == NonPV);
    assert(InCheck == !!pos.checkers());
    assert(alpha >= -VALUE_INFINITE && alpha < beta && beta <= VALUE_INFINITE);
    assert(PvNode || (alpha == beta - 1));
    assert(depth <= DEPTH_ZERO);

    StateInfo st;
    const TTEntry* tte;
    Key posKey;
    Move ttMove, move, bestMove;
    Value bestValue, value, ttValue, futilityValue, futilityBase, oldAlpha;
    bool givesCheck, evasionPrunable;
    Depth ttDepth;

    // To flag BOUND_EXACT a node with eval above alpha and no available moves
    if (PvNode)
        oldAlpha = alpha;

    ss->currentMove = bestMove = MOVE_NONE;
    ss->ply = (ss-1)->ply + 1;

    // Check for an instant draw or maximum ply reached
    if (pos.is_draw() || ss->ply > MAX_PLY)
        return DrawValue[pos.side_to_move()];

    // Decide whether or not to include checks, this fixes also the type of
    // TT entry depth that we are going to use. Note that in qsearch we use
    // only two types of depth in TT: DEPTH_QS_CHECKS or DEPTH_QS_NO_CHECKS.
    ttDepth = InCheck || depth >= DEPTH_QS_CHECKS ? DEPTH_QS_CHECKS
                                                  : DEPTH_QS_NO_CHECKS;

    // Transposition table lookup
    posKey = pos.key();
    tte = TT.probe(posKey);
    ttMove = tte ? tte->move() : MOVE_NONE;
    ttValue = tte ? value_from_tt(tte->value(),ss->ply) : VALUE_NONE;

    if (   tte
        && tte->depth() >= ttDepth
        && ttValue != VALUE_NONE // Only in case of TT access race
        && (           PvNode ?  tte->bound() == BOUND_EXACT
            : ttValue >= beta ? (tte->bound() &  BOUND_LOWER)
                              : (tte->bound() &  BOUND_UPPER)))
    {
        ss->currentMove = ttMove; // Can be MOVE_NONE
        return ttValue;
    }

    // Evaluate the position statically
    if (InCheck)
    {
        ss->staticEval = ss->evalMargin = VALUE_NONE;
        bestValue = futilityBase = -VALUE_INFINITE;
    }
    else
    {
        if (tte)
        {
            // Never assume anything on values stored in TT
            if (  (ss->staticEval = bestValue = tte->eval_value()) == VALUE_NONE
                ||(ss->evalMargin = tte->eval_margin()) == VALUE_NONE)
                ss->staticEval = bestValue = evaluate(pos, ss->evalMargin);
        }
        else
            ss->staticEval = bestValue = evaluate(pos, ss->evalMargin);

        // Stand pat. Return immediately if static value is at least beta
        if (bestValue >= beta)
        {
            if (!tte)
                TT.store(pos.key(), value_to_tt(bestValue, ss->ply), BOUND_LOWER,
                         DEPTH_NONE, MOVE_NONE, ss->staticEval, ss->evalMargin);

            return bestValue;
        }

        if (PvNode && bestValue > alpha)
            alpha = bestValue;

        futilityBase = ss->staticEval + ss->evalMargin + Value(128);
    }

    // Initialize a MovePicker object for the current position, and prepare
    // to search the moves. Because the depth is <= 0 here, only captures,
    // queen promotions and checks (only if depth >= DEPTH_QS_CHECKS) will
    // be generated.
    MovePicker mp(pos, ttMove, depth, History, to_sq((ss-1)->currentMove));
    CheckInfo ci(pos);

    // Loop through the moves until no moves remain or a beta cutoff occurs
    while ((move = mp.next_move<false>()) != MOVE_NONE)
    {
      assert(is_ok(move));

      givesCheck = pos.move_gives_check(move, ci);

      // Futility pruning
      if (   !PvNode
          && !InCheck
          && !givesCheck
          &&  move != ttMove
          &&  type_of(move) != PROMOTION
          && !pos.is_passed_pawn_push(move))
      {
          futilityValue =  futilityBase
                         + PieceValue[EG][pos.piece_on(to_sq(move))]
                         + (type_of(move) == ENPASSANT ? PawnValueEg : VALUE_ZERO);

          if (futilityValue < beta)
          {
              bestValue = std::max(bestValue, futilityValue);
              continue;
          }

          // Prune moves with negative or equal SEE and also moves with positive
          // SEE where capturing piece loses a tempo and SEE < beta - futilityBase.
          if (   futilityBase < beta
              && pos.see(move, beta - futilityBase) <= 0)
          {
              bestValue = std::max(bestValue, futilityBase);
              continue;
          }
      }

      // Detect non-capture evasions that are candidate to be pruned
      evasionPrunable =    InCheck
                       &&  bestValue > VALUE_MATED_IN_MAX_PLY
                       && !pos.is_capture(move)
                       && !pos.can_castle(pos.side_to_move());

      // Don't search moves with negative SEE values
      if (   !PvNode
          && (!InCheck || evasionPrunable)
          &&  move != ttMove
          &&  type_of(move) != PROMOTION
          &&  pos.see_sign(move) < 0)
          continue;

      // Don't search useless checks
      if (   !PvNode
          && !InCheck
          &&  givesCheck
          &&  move != ttMove
          && !pos.is_capture_or_promotion(move)
          &&  ss->staticEval + PawnValueMg / 4 < beta
          && !check_is_dangerous(pos, move, futilityBase, beta))
          continue;

      // Check for legality only before to do the move
      if (!pos.pl_move_is_legal(move, ci.pinned))
          continue;

      ss->currentMove = move;

      // Make and search the move
      pos.do_move(move, st, ci, givesCheck);
      value = givesCheck ? -qsearch<NT,  true>(pos, ss+1, -beta, -alpha, depth - ONE_PLY)
                         : -qsearch<NT, false>(pos, ss+1, -beta, -alpha, depth - ONE_PLY);
      pos.undo_move(move);

      assert(value > -VALUE_INFINITE && value < VALUE_INFINITE);

      // Check for new best move
      if (value > bestValue)
      {
          bestValue = value;

          if (value > alpha)
          {
              if (PvNode && value < beta) // Update alpha here! Always alpha < beta
              {
                  alpha = value;
                  bestMove = move;
              }
              else // Fail high
              {
                  TT.store(posKey, value_to_tt(value, ss->ply), BOUND_LOWER,
                           ttDepth, move, ss->staticEval, ss->evalMargin);

                  return value;
              }
          }
       }
    }

    // All legal moves have been searched. A special case: If we're in check
    // and no legal moves were found, it is checkmate.
    if (InCheck && bestValue == -VALUE_INFINITE)
        return mated_in(ss->ply); // Plies to mate from the root

    TT.store(posKey, value_to_tt(bestValue, ss->ply),
             PvNode && bestValue > oldAlpha ? BOUND_EXACT : BOUND_UPPER,
             ttDepth, bestMove, ss->staticEval, ss->evalMargin);

    assert(bestValue > -VALUE_INFINITE && bestValue < VALUE_INFINITE);

    return bestValue;
  }


  // value_to_tt() adjusts a mate score from "plies to mate from the root" to
  // "plies to mate from the current position". Non-mate scores are unchanged.
  // The function is called before storing a value to the transposition table.

  Value value_to_tt(Value v, int ply) {

    assert(v != VALUE_NONE);

    return  v >= VALUE_MATE_IN_MAX_PLY  ? v + ply
          : v <= VALUE_MATED_IN_MAX_PLY ? v - ply : v;
  }


  // value_from_tt() is the inverse of value_to_tt(): It adjusts a mate score
  // from the transposition table (where refers to the plies to mate/be mated
  // from current position) to "plies to mate/be mated from the root".

  Value value_from_tt(Value v, int ply) {

    return  v == VALUE_NONE             ? VALUE_NONE
          : v >= VALUE_MATE_IN_MAX_PLY  ? v - ply
          : v <= VALUE_MATED_IN_MAX_PLY ? v + ply : v;
  }


  // check_is_dangerous() tests if a checking move can be pruned in qsearch()

  bool check_is_dangerous(const Position& pos, Move move, Value futilityBase, Value beta)
  {
    Piece pc = pos.piece_moved(move);
    Square from = from_sq(move);
    Square to = to_sq(move);
    Color them = ~pos.side_to_move();
    Square ksq = pos.king_square(them);
    Bitboard enemies = pos.pieces(them);
    Bitboard kingAtt = pos.attacks_from<KING>(ksq);
    Bitboard occ = pos.pieces() ^ from ^ ksq;
    Bitboard oldAtt = pos.attacks_from(pc, from, occ);
    Bitboard newAtt = pos.attacks_from(pc, to, occ);

    // Checks which give opponent's king at most one escape square are dangerous
    if (!more_than_one(kingAtt & ~(enemies | newAtt | to)))
        return true;

    // Queen contact check is very dangerous
    if (type_of(pc) == QUEEN && (kingAtt & to))
        return true;

    // Creating new double threats with checks is dangerous
    Bitboard b = (enemies ^ ksq) & newAtt & ~oldAtt;
    while (b)
    {
        // Note that here we generate illegal "double move"!
        if (futilityBase + PieceValue[EG][pos.piece_on(pop_lsb(&b))] >= beta)
            return true;
    }

    return false;
  }


  // allows() tests whether the 'first' move at previous ply somehow makes the
  // 'second' move possible, for instance if the moving piece is the same in
  // both moves. Normally the second move is the threat (the best move returned
  // from a null search that fails low).

  bool allows(const Position& pos, Move first, Move second) {

    assert(is_ok(first));
    assert(is_ok(second));
    assert(color_of(pos.piece_on(from_sq(second))) == ~pos.side_to_move());
    assert(color_of(pos.piece_on(to_sq(first))) == ~pos.side_to_move());

    Square m1from = from_sq(first);
    Square m2from = from_sq(second);
    Square m1to = to_sq(first);
    Square m2to = to_sq(second);

    // The piece is the same or second's destination was vacated by the first move
    if (m1to == m2from || m2to == m1from)
        return true;

    // Second one moves through the square vacated by first one
    if (between_bb(m2from, m2to) & m1from)
      return true;

    // Second's destination is defended by the first move's piece
    Bitboard m1att = pos.attacks_from(pos.piece_on(m1to), m1to, pos.pieces() ^ m2from);
    if (m1att & m2to)
        return true;

    // Second move gives a discovered check through the first's checking piece
    if (m1att & pos.king_square(pos.side_to_move()))
    {
        assert(between_bb(m1to, pos.king_square(pos.side_to_move())) & m2from);
        return true;
    }

    return false;
  }


  // refutes() tests whether a 'first' move is able to defend against a 'second'
  // opponent's move. In this case will not be pruned. Normally the second move
  // is the threat (the best move returned from a null search that fails low).

  bool refutes(const Position& pos, Move first, Move second) {

    assert(is_ok(first));
    assert(is_ok(second));

    Square m1from = from_sq(first);
    Square m2from = from_sq(second);
    Square m1to = to_sq(first);
    Square m2to = to_sq(second);

    // Don't prune moves of the threatened piece
    if (m1from == m2to)
        return true;

    // If the threatened piece has value less than or equal to the value of the
    // threat piece, don't prune moves which defend it.
    if (    pos.is_capture(second)
        && (   PieceValue[MG][pos.piece_on(m2from)] >= PieceValue[MG][pos.piece_on(m2to)]
            || type_of(pos.piece_on(m2from)) == KING))
    {
        // Update occupancy as if the piece and the threat are moving
        Bitboard occ = pos.pieces() ^ m1from ^ m1to ^ m2from;
        Piece pc = pos.piece_on(m1from);

        // The moved piece attacks the square 'tto' ?
        if (pos.attacks_from(pc, m1to, occ) & m2to)
            return true;

        // Scan for possible X-ray attackers behind the moved piece
        Bitboard xray =  (attacks_bb<  ROOK>(m2to, occ) & pos.pieces(color_of(pc), QUEEN, ROOK))
                       | (attacks_bb<BISHOP>(m2to, occ) & pos.pieces(color_of(pc), QUEEN, BISHOP));

        // Verify attackers are triggered by our move and not already existing
        if (xray && (xray ^ (xray & pos.attacks_from<QUEEN>(m2to))))
            return true;
    }

    // Don't prune safe moves which block the threat path
    if ((between_bb(m2from, m2to) & m1to) && pos.see_sign(first) >= 0)
        return true;

    return false;
  }


  // When playing with strength handicap choose best move among the MultiPV set
  // using a statistical rule dependent on 'level'. Idea by Heinz van Saanen.

  Move Skill::pick_move() {

    static RKISS rk;

    // PRNG sequence should be not deterministic
    for (int i = Time::now() % 50; i > 0; i--)
        rk.rand<unsigned>();

    // RootMoves are already sorted by score in descending order
    int variance = std::min(RootMoves[0].score - RootMoves[PVSize - 1].score, PawnValueMg);
    int weakness = 120 - 2 * level;
    int max_s = -VALUE_INFINITE;
    best = MOVE_NONE;

    // Choose best move. For each move score we add two terms both dependent on
    // weakness, one deterministic and bigger for weaker moves, and one random,
    // then we choose the move with the resulting highest score.
    for (size_t i = 0; i < PVSize; i++)
    {
        int s = RootMoves[i].score;

        // Don't allow crazy blunders even at very low skills
        if (i > 0 && RootMoves[i-1].score > s + 2 * PawnValueMg)
            break;

        // This is our magic formula
        s += (  weakness * int(RootMoves[0].score - s)
              + variance * (rk.rand<unsigned>() % weakness)) / 128;

        if (s > max_s)
        {
            max_s = s;
            best = RootMoves[i].pv[0];
        }
    }
    return best;
  }


  // uci_pv() formats PV information according to UCI protocol. UCI requires
  // to send all the PV lines also if are still to be searched and so refer to
  // the previous search score.

  string uci_pv(const Position& pos, int depth, Value alpha, Value beta) {

    std::stringstream s;
    Time::point elapsed = Time::now() - SearchTime + 1;
    size_t uciPVSize = std::min((size_t)Options["MultiPV"], RootMoves.size());
    int selDepth = 0;

    for (Thread* th : Threads)
        if (th->maxPly > selDepth)
            selDepth = th->maxPly;

    for (size_t i = 0; i < uciPVSize; i++)
    {
        bool updated = (i <= PVIdx);

        if (depth == 1 && !updated)
            continue;

        int d   = updated ? depth : depth - 1;
        Value v = updated ? RootMoves[i].score : RootMoves[i].prevScore;

        if (s.rdbuf()->in_avail()) // Not at first line
            s << "\n";

        s << "info depth " << d
          << " seldepth "  << selDepth
          << " score "     << (i == PVIdx ? score_to_uci(v, alpha, beta) : score_to_uci(v))
          << " nodes "     << pos.nodes_searched()
          << " nps "       << pos.nodes_searched() * 1000 / elapsed
          << " time "      << elapsed
          << " multipv "   << i + 1
          << " pv";

        for (size_t j = 0; RootMoves[i].pv[j] != MOVE_NONE; j++)
            s <<  " " << move_to_uci(RootMoves[i].pv[j], pos.is_chess960());
    }

    return s.str();
  }

} // namespace


/// RootMove::extract_pv_from_tt() builds a PV by adding moves from the TT table.
/// We consider also failing high nodes and not only BOUND_EXACT nodes so to
/// allow to always have a ponder move even when we fail high at root, and a
/// long PV to print that is important for position analysis.

void RootMove::extract_pv_from_tt(Position& pos) {

  StateInfo state[MAX_PLY_PLUS_2], *st = state;
  const TTEntry* tte;
  int ply = 0;
  Move m = pv[0];

  pv.clear();

  do {
      pv.push_back(m);

      assert(MoveList<LEGAL>(pos).contains(pv[ply]));

      pos.do_move(pv[ply++], *st++);
      tte = TT.probe(pos.key());

  } while (   tte
           && pos.is_pseudo_legal(m = tte->move()) // Local copy, TT could change
           && pos.pl_move_is_legal(m, pos.pinned_pieces())
           && ply < MAX_PLY
           && (!pos.is_draw() || ply < 2));

  pv.push_back(MOVE_NONE); // Must be zero-terminating

  while (ply) pos.undo_move(pv[--ply]);
}


/// RootMove::insert_pv_in_tt() is called at the end of a search iteration, and
/// inserts the PV back into the TT. This makes sure the old PV moves are searched
/// first, even if the old TT entries have been overwritten.

void RootMove::insert_pv_in_tt(Position& pos) {

  StateInfo state[MAX_PLY_PLUS_2], *st = state;
  const TTEntry* tte;
  int ply = 0;

  do {
      tte = TT.probe(pos.key());

      if (!tte || tte->move() != pv[ply]) // Don't overwrite correct entries
          TT.store(pos.key(), VALUE_NONE, BOUND_NONE, DEPTH_NONE, pv[ply], VALUE_NONE, VALUE_NONE);

      assert(MoveList<LEGAL>(pos).contains(pv[ply]));

      pos.do_move(pv[ply++], *st++);

  } while (pv[ply] != MOVE_NONE);

  while (ply) pos.undo_move(pv[--ply]);
}


/// Thread::idle_loop() is where the thread is parked when it has no work to do

void Thread::idle_loop() {

  // Pointer 'this_sp' is not null only if we are called from split(), and not
  // at the thread creation. So it means we are the split point's master.
  SplitPoint* this_sp = splitPointsSize ? activeSplitPoint : nullptr;

  assert(!this_sp || (this_sp->masterThread == this && searching));

  while (true)
  {
      // If we are not searching, wait for a condition to be signaled instead of
      // wasting CPU time polling for work.
      while ((!searching && Threads.sleepWhileIdle) || exit)
      {
          if (exit)
          {
              assert(!this_sp);
              return;
          }

          // Grab the lock to avoid races with Thread::notify_one()
          std::unique_lock<std::mutex> lk(mutex);

          // If we are master and all slaves have finished then exit idle_loop
          if (this_sp && !this_sp->slavesMask)
              break;

          // Do sleep after retesting sleep conditions under lock protection, in
          // particular we need to avoid a deadlock in case a master thread has,
          // in the meanwhile, allocated us and sent the notify_one() call before
          // we had the chance to grab the lock.
          if (!searching && !exit)
              sleepCondition.wait(lk);
      }

      // If this thread has been assigned work, launch a search
      if (searching)
      {
          assert(!exit);

          Threads.mutex.lock();

          assert(searching);
          assert(activeSplitPoint);
          SplitPoint* sp = activeSplitPoint;

          Threads.mutex.unlock();

          Stack stack[MAX_PLY_PLUS_2], *ss = stack+1; // To allow referencing (ss-1)
          Position pos(*sp->pos, this);

          std::memcpy(ss-1, sp->ss-1, 4 * sizeof(Stack));
          ss->splitPoint = sp;

          sp->mutex.lock();

          assert(activePosition == nullptr);

          activePosition = &pos;

          switch (sp->nodeType) {
          case Root:
              search<SplitPointRoot>(pos, ss, sp->alpha, sp->beta, sp->depth, sp->cutNode);
              break;
          case PV:
              search<SplitPointPV>(pos, ss, sp->alpha, sp->beta, sp->depth, sp->cutNode);
              break;
          case NonPV:
              search<SplitPointNonPV>(pos, ss, sp->alpha, sp->beta, sp->depth, sp->cutNode);
              break;
          default:
              assert(false);
          }

          assert(searching);

          searching = false;
          activePosition = nullptr;
          sp->slavesMask &= ~(1ULL << idx);
          sp->nodes += pos.nodes_searched();

          // Wake up master thread so to allow it to return from the idle loop
          // in case we are the last slave of the split point.
          if (    Threads.sleepWhileIdle
              &&  this != sp->masterThread
              && !sp->slavesMask)
          {
              assert(!sp->masterThread->searching);
              sp->masterThread->notify_one();
          }

          // After releasing the lock we cannot access anymore any SplitPoint
          // related data in a safe way becuase it could have been released under
          // our feet by the sp master. Also accessing other Thread objects is
          // unsafe because if we are exiting there is a chance are already freed.
          sp->mutex.unlock();
      }

      // If this thread is the master of a split point and all slaves have finished
      // their work at this split point, return from the idle loop.
      if (this_sp && !this_sp->slavesMask)
      {
          this_sp->mutex.lock();
          bool finished = !this_sp->slavesMask; // Retest under lock protection
          this_sp->mutex.unlock();
          if (finished)
              return;
      }
  }
}


/// check_time() is called by the timer thread when the timer triggers. It is
/// used to print debug info and, more important, to detect when we are out of
/// available time and so stop the search.

void check_time() {

  static Time::point lastInfoTime = Time::now();
  int64_t nodes = 0; // Workaround silly 'uninitialized' gcc warning

  if (Time::now() - lastInfoTime >= 1000)
  {
      lastInfoTime = Time::now();
      dbg_print();
  }

  if (Limits.ponder)
      return;

  if (Limits.nodes)
  {
      Threads.mutex.lock();

      nodes = RootPos.nodes_searched();

      // Loop across all split points and sum accumulated SplitPoint nodes plus
      // all the currently active positions nodes.
      for (Thread* th : Threads)
          for (int i = 0; i < th->splitPointsSize; i++)
          {
              SplitPoint& sp = th->splitPoints[i];

              sp.mutex.lock();

              nodes += sp.nodes;
              Bitboard sm = sp.slavesMask;
              while (sm)
              {
                  Position* pos = Threads[pop_lsb(&sm)]->activePosition;
                  if (pos)
                      nodes += pos->nodes_searched();
              }

              sp.mutex.unlock();
          }

      Threads.mutex.unlock();
  }

  Time::point elapsed = Time::now() - SearchTime;
  bool stillAtFirstMove =    Signals.firstRootMove
                         && !Signals.failedLowAtRoot
                         &&  elapsed > TimeMgr.available_time();

  bool noMoreTime =   elapsed > TimeMgr.maximum_time() - 2 * TimerResolution
                   || stillAtFirstMove;

  if (   (Limits.use_time_management() && noMoreTime)
      || (Limits.movetime && elapsed >= Limits.movetime)
      || (Limits.nodes && nodes >= Limits.nodes))
      Signals.stop = true;
}<|MERGE_RESOLUTION|>--- conflicted
+++ resolved
@@ -162,15 +162,9 @@
 
   for (const MoveStack& ms : MoveList<LEGAL>(pos))
   {
-<<<<<<< HEAD
       pos.do_move(ms.move, st, ci, pos.move_gives_check(ms.move, ci));
-      cnt += leaf ? MoveList<LEGAL>(pos).size() : perft(pos, depth - ONE_PLY);
+      cnt += leaf ? MoveList<LEGAL>(pos).size() : ::perft(pos, depth - ONE_PLY);
       pos.undo_move(ms.move);
-=======
-      pos.do_move(*it, st, ci, pos.move_gives_check(*it, ci));
-      cnt += leaf ? MoveList<LEGAL>(pos).size() : ::perft(pos, depth - ONE_PLY);
-      pos.undo_move(*it);
->>>>>>> 9749f1f1
   }
   return cnt;
 }
